# Default configuration for riscv32-softmmu

# Uncomment the following lines to disable these optional devices:
# CONFIG_PCI_DEVICES=n
# CONFIG_TEST_DEVICES=n

<<<<<<< HEAD
# Boards:
#
CONFIG_SPIKE=y
CONFIG_SIFIVE_E=y
CONFIG_SIFIVE_U=y
CONFIG_RISCV_VIRT=y
CONFIG_IBEXDEMO=y
CONFIG_OT_DARJEELING=y
CONFIG_OT_EARLGREY=y
=======
# Boards are selected by default, uncomment to keep out of the build.
# CONFIG_SPIKE=n
# CONFIG_SIFIVE_E=n
# CONFIG_SIFIVE_U=n
# CONFIG_RISCV_VIRT=n
# CONFIG_OPENTITAN=n
>>>>>>> fd1952d8
<|MERGE_RESOLUTION|>--- conflicted
+++ resolved
@@ -4,9 +4,12 @@
 # CONFIG_PCI_DEVICES=n
 # CONFIG_TEST_DEVICES=n
 
-<<<<<<< HEAD
-# Boards:
-#
+# Boards are selected by default, uncomment to keep out of the build.
+# CONFIG_SPIKE=n
+# CONFIG_SIFIVE_E=n
+# CONFIG_SIFIVE_U=n
+# CONFIG_RISCV_VIRT=n
+
 CONFIG_SPIKE=y
 CONFIG_SIFIVE_E=y
 CONFIG_SIFIVE_U=y
@@ -14,11 +17,4 @@
 CONFIG_IBEXDEMO=y
 CONFIG_OT_DARJEELING=y
 CONFIG_OT_EARLGREY=y
-=======
-# Boards are selected by default, uncomment to keep out of the build.
-# CONFIG_SPIKE=n
-# CONFIG_SIFIVE_E=n
-# CONFIG_SIFIVE_U=n
-# CONFIG_RISCV_VIRT=n
-# CONFIG_OPENTITAN=n
->>>>>>> fd1952d8
+CONFIG_OPENTITAN=n