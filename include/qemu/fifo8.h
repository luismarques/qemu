#ifndef QEMU_FIFO8_H
#define QEMU_FIFO8_H


typedef struct {
    /* All fields are private */
    uint8_t *data;
    uint32_t capacity;
    uint32_t head;
    uint32_t num;
} Fifo8;

/**
 * fifo8_create:
 * @fifo: struct Fifo8 to initialise with new FIFO
 * @capacity: capacity of the newly created FIFO
 *
 * Create a FIFO of the specified capacity. Clients should call fifo8_destroy()
 * when finished using the fifo. The FIFO is initially empty.
 */
void fifo8_create(Fifo8 *fifo, uint32_t capacity);

/**
 * fifo8_destroy:
 * @fifo: FIFO to cleanup
 *
 * Cleanup a FIFO created with fifo8_create(). Frees memory created for FIFO
 * storage. The FIFO is no longer usable after this has been called.
 */
void fifo8_destroy(Fifo8 *fifo);

/**
 * fifo8_push:
 * @fifo: FIFO to push to
 * @data: data byte to push
 *
 * Push a data byte to the FIFO. Behaviour is undefined if the FIFO is full.
 * Clients are responsible for checking for fullness using fifo8_is_full().
 */
void fifo8_push(Fifo8 *fifo, uint8_t data);

/**
 * fifo8_push_all:
 * @fifo: FIFO to push to
 * @data: data to push
 * @num: number of bytes to push
 *
 * Push a byte array to the FIFO. Behaviour is undefined if the FIFO is full.
 * Clients are responsible for checking the space left in the FIFO using
 * fifo8_num_free().
 */
void fifo8_push_all(Fifo8 *fifo, const uint8_t *data, uint32_t num);

/**
 * fifo8_pop:
 * @fifo: fifo to pop from
 *
 * Pop a data byte from the FIFO. Behaviour is undefined if the FIFO is empty.
 * Clients are responsible for checking for emptyness using fifo8_is_empty().
 *
 * Returns: The popped data byte.
 */
uint8_t fifo8_pop(Fifo8 *fifo);

/**
 * fifo8_pop_buf:
 * @fifo: FIFO to pop from
 * @dest: the buffer to write the data into (can be NULL)
 * @destlen: size of @dest and maximum number of bytes to pop
 *
 * Pop a number of elements from the FIFO up to a maximum of @destlen.
 * The popped data is copied into the @dest buffer.
 * Care is taken when the data wraps around in the ring buffer.
 *
 * Returns: number of bytes popped.
 */
uint32_t fifo8_pop_buf(Fifo8 *fifo, uint8_t *dest, uint32_t destlen);

/**
 * fifo8_pop_bufptr:
 * @fifo: FIFO to pop from
 * @max: maximum number of bytes to pop
 * @numptr: pointer filled with number of bytes returned (can be NULL)
 *
 * New code should prefer to use fifo8_pop_buf() instead of fifo8_pop_bufptr().
 *
 * Pop a number of elements from the FIFO up to a maximum of @max. The buffer
 * containing the popped data is returned. This buffer points directly into
 * the internal FIFO backing store and data (without checking for overflow!)
 * and is invalidated once any of the fifo8_* APIs are called on the FIFO.
 *
 * The function may return fewer bytes than requested when the data wraps
 * around in the ring buffer; in this case only a contiguous part of the data
 * is returned.
 *
 * The number of valid bytes returned is populated in *@numptr; will always
 * return at least 1 byte. max must not be 0 or greater than the number of
 * bytes in the FIFO.
 *
 * Clients are responsible for checking the availability of requested data
 * using fifo8_num_used().
 *
 * Returns: A pointer to popped data.
 */
<<<<<<< HEAD

const uint8_t *fifo8_pop_buf(Fifo8 *fifo, uint32_t max, uint32_t *numptr);
=======
const uint8_t *fifo8_pop_bufptr(Fifo8 *fifo, uint32_t max, uint32_t *numptr);
>>>>>>> fd1952d8

/**
 * fifo8_peek_bufptr: read upto max bytes from the fifo
 * @fifo: FIFO to read from
 * @max: maximum number of bytes to peek
 * @numptr: pointer filled with number of bytes returned (can be NULL)
 *
 * Peek into a number of elements from the FIFO up to a maximum of @max.
 * The buffer containing the data peeked into is returned. This buffer points
 * directly into the FIFO backing store. Since data is invalidated once any
 * of the fifo8_* APIs are called on the FIFO, it is the caller responsibility
 * to access it before doing further API calls.
 *
 * The function may return fewer bytes than requested when the data wraps
 * around in the ring buffer; in this case only a contiguous part of the data
 * is returned.
 *
 * The number of valid bytes returned is populated in *@numptr; will always
 * return at least 1 byte. max must not be 0 or greater than the number of
 * bytes in the FIFO.
 *
 * Clients are responsible for checking the availability of requested data
 * using fifo8_num_used().
 *
 * Returns: A pointer to peekable data.
 */
<<<<<<< HEAD

const uint8_t *fifo8_peek_buf(Fifo8 *fifo, uint32_t max, uint32_t *numptr);
=======
const uint8_t *fifo8_peek_bufptr(Fifo8 *fifo, uint32_t max, uint32_t *numptr);

/**
 * fifo8_drop:
 * @fifo: FIFO to drop bytes
 * @len: number of bytes to drop
 *
 * Drop (consume) bytes from a FIFO.
 */
void fifo8_drop(Fifo8 *fifo, uint32_t len);
>>>>>>> fd1952d8

/**
 * fifo8_consume_all:
 * @fifo: fifo to consume from
 * @num: number of bytes to consume
 *
 * Remove data bytes from the FIFO. Behaviour is undefined if the FIFO is empty.
 * Clients are responsible for checking for emptyness using fifo8_is_empty().
 *
 */

void fifo8_consume_all(Fifo8 *fifo, uint32_t num);

/**
 * fifo8_reset:
 * @fifo: FIFO to reset
 *
 * Reset a FIFO. All data is discarded and the FIFO is emptied.
 */
void fifo8_reset(Fifo8 *fifo);

/**
 * fifo8_is_empty:
 * @fifo: FIFO to check
 *
 * Check if a FIFO is empty.
 *
 * Returns: True if the fifo is empty, false otherwise.
 */
bool fifo8_is_empty(Fifo8 *fifo);

/**
 * fifo8_is_full:
 * @fifo: FIFO to check
 *
 * Check if a FIFO is full.
 *
 * Returns: True if the fifo is full, false otherwise.
 */
bool fifo8_is_full(Fifo8 *fifo);

/**
 * fifo8_num_free:
 * @fifo: FIFO to check
 *
 * Return the number of free bytes in the FIFO.
 *
 * Returns: Number of free bytes.
 */
uint32_t fifo8_num_free(Fifo8 *fifo);

/**
 * fifo8_num_used:
 * @fifo: FIFO to check
 *
 * Return the number of used bytes in the FIFO.
 *
 * Returns: Number of used bytes.
 */
uint32_t fifo8_num_used(Fifo8 *fifo);

extern const VMStateDescription vmstate_fifo8;

#define VMSTATE_FIFO8_TEST(_field, _state, _test) {                  \
    .name         = (stringify(_field)),                             \
    .field_exists = (_test),                                         \
    .size         = sizeof(Fifo8),                                   \
    .vmsd         = &vmstate_fifo8,                                  \
    .flags        = VMS_STRUCT,                                      \
    .offset       = vmstate_offset_value(_state, _field, Fifo8),     \
}

#define VMSTATE_FIFO8(_field, _state)                                \
    VMSTATE_FIFO8_TEST(_field, _state, NULL)

#endif /* QEMU_FIFO8_H */<|MERGE_RESOLUTION|>--- conflicted
+++ resolved
@@ -102,12 +102,7 @@
  *
  * Returns: A pointer to popped data.
  */
-<<<<<<< HEAD
-
-const uint8_t *fifo8_pop_buf(Fifo8 *fifo, uint32_t max, uint32_t *numptr);
-=======
 const uint8_t *fifo8_pop_bufptr(Fifo8 *fifo, uint32_t max, uint32_t *numptr);
->>>>>>> fd1952d8
 
 /**
  * fifo8_peek_bufptr: read upto max bytes from the fifo
@@ -134,10 +129,6 @@
  *
  * Returns: A pointer to peekable data.
  */
-<<<<<<< HEAD
-
-const uint8_t *fifo8_peek_buf(Fifo8 *fifo, uint32_t max, uint32_t *numptr);
-=======
 const uint8_t *fifo8_peek_bufptr(Fifo8 *fifo, uint32_t max, uint32_t *numptr);
 
 /**
@@ -148,7 +139,6 @@
  * Drop (consume) bytes from a FIFO.
  */
 void fifo8_drop(Fifo8 *fifo, uint32_t len);
->>>>>>> fd1952d8
 
 /**
  * fifo8_consume_all:
