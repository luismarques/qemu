/*
 * RISC-V Control and Status Registers.
 *
 * Copyright (c) 2016-2017 Sagar Karandikar, sagark@eecs.berkeley.edu
 * Copyright (c) 2017-2018 SiFive, Inc.
 *
 * This program is free software; you can redistribute it and/or modify it
 * under the terms and conditions of the GNU General Public License,
 * version 2 or later, as published by the Free Software Foundation.
 *
 * This program is distributed in the hope it will be useful, but WITHOUT
 * ANY WARRANTY; without even the implied warranty of MERCHANTABILITY or
 * FITNESS FOR A PARTICULAR PURPOSE.  See the GNU General Public License for
 * more details.
 *
 * You should have received a copy of the GNU General Public License along with
 * this program.  If not, see <http://www.gnu.org/licenses/>.
 */

#include "qemu/osdep.h"
#include "qemu/log.h"
#include "qemu/timer.h"
#include "cpu.h"
#include "tcg/tcg-cpu.h"
#include "pmu.h"
#include "time_helper.h"
#include "exec/exec-all.h"
#include "exec/tb-flush.h"
#include "sysemu/cpu-timers.h"
#include "qemu/guest-random.h"
#include "qapi/error.h"

/* CSR function table public API */
void riscv_get_csr_ops(int csrno, riscv_csr_operations *ops)
{
    *ops = csr_ops[csrno & (CSR_TABLE_SIZE - 1)];
}

void riscv_set_csr_ops(int csrno, riscv_csr_operations *ops)
{
    csr_ops[csrno & (CSR_TABLE_SIZE - 1)] = *ops;
}

/* Predicates */
#if !defined(CONFIG_USER_ONLY)
RISCVException smstateen_acc_ok(CPURISCVState *env, int index, uint64_t bit)
{
    bool virt = env->virt_enabled;

    if (env->priv == PRV_M || !riscv_cpu_cfg(env)->ext_smstateen) {
        return RISCV_EXCP_NONE;
    }

    if (!(env->mstateen[index] & bit)) {
        return RISCV_EXCP_ILLEGAL_INST;
    }

    if (virt) {
        if (!(env->hstateen[index] & bit)) {
            return RISCV_EXCP_VIRT_INSTRUCTION_FAULT;
        }

        if (env->priv == PRV_U && !(env->sstateen[index] & bit)) {
            return RISCV_EXCP_VIRT_INSTRUCTION_FAULT;
        }
    }

    if (env->priv == PRV_U && riscv_has_ext(env, RVS)) {
        if (!(env->sstateen[index] & bit)) {
            return RISCV_EXCP_ILLEGAL_INST;
        }
    }

    return RISCV_EXCP_NONE;
}
#endif

static RISCVException fs(CPURISCVState *env, int csrno)
{
#if !defined(CONFIG_USER_ONLY)
    if (!env->debugger && !riscv_cpu_fp_enabled(env) &&
        !riscv_cpu_cfg(env)->ext_zfinx) {
        return RISCV_EXCP_ILLEGAL_INST;
    }

    if (!env->debugger && !riscv_cpu_fp_enabled(env)) {
        return smstateen_acc_ok(env, 0, SMSTATEEN0_FCSR);
    }
#endif
    return RISCV_EXCP_NONE;
}

static RISCVException vs(CPURISCVState *env, int csrno)
{
    if (riscv_cpu_cfg(env)->ext_zve32x) {
#if !defined(CONFIG_USER_ONLY)
        if (!env->debugger && !riscv_cpu_vector_enabled(env)) {
            return RISCV_EXCP_ILLEGAL_INST;
        }
#endif
        return RISCV_EXCP_NONE;
    }
    return RISCV_EXCP_ILLEGAL_INST;
}

static RISCVException ctr(CPURISCVState *env, int csrno)
{
#if !defined(CONFIG_USER_ONLY)
    RISCVCPU *cpu = env_archcpu(env);
    int ctr_index;
    target_ulong ctr_mask;
    int base_csrno = CSR_CYCLE;
    bool rv32 = riscv_cpu_mxl(env) == MXL_RV32 ? true : false;

    if (rv32 && csrno >= CSR_CYCLEH) {
        /* Offset for RV32 hpmcounternh counters */
        base_csrno += 0x80;
    }
    ctr_index = csrno - base_csrno;
    ctr_mask = BIT(ctr_index);

    if ((csrno >= CSR_CYCLE && csrno <= CSR_INSTRET) ||
        (csrno >= CSR_CYCLEH && csrno <= CSR_INSTRETH)) {
        if (!riscv_cpu_cfg(env)->ext_zicntr) {
            return RISCV_EXCP_ILLEGAL_INST;
        }

        goto skip_ext_pmu_check;
    }

    if (!(cpu->pmu_avail_ctrs & ctr_mask)) {
        /* No counter is enabled in PMU or the counter is out of range */
        return RISCV_EXCP_ILLEGAL_INST;
    }

skip_ext_pmu_check:

    if (env->debugger) {
        return RISCV_EXCP_NONE;
    }

    if (env->priv < PRV_M && !get_field(env->mcounteren, ctr_mask)) {
        return RISCV_EXCP_ILLEGAL_INST;
    }

    if (env->virt_enabled) {
        if (!get_field(env->hcounteren, ctr_mask) ||
            (env->priv == PRV_U && !get_field(env->scounteren, ctr_mask))) {
            return RISCV_EXCP_VIRT_INSTRUCTION_FAULT;
        }
    }

    if (riscv_has_ext(env, RVS) && env->priv == PRV_U &&
        !get_field(env->scounteren, ctr_mask)) {
        return RISCV_EXCP_ILLEGAL_INST;
    }

#endif
    return RISCV_EXCP_NONE;
}

static RISCVException ctr32(CPURISCVState *env, int csrno)
{
    if (riscv_cpu_mxl(env) != MXL_RV32) {
        return RISCV_EXCP_ILLEGAL_INST;
    }

    return ctr(env, csrno);
}

static RISCVException zcmt(CPURISCVState *env, int csrno)
{
    if (!riscv_cpu_cfg(env)->ext_zcmt) {
        return RISCV_EXCP_ILLEGAL_INST;
    }

#if !defined(CONFIG_USER_ONLY)
    RISCVException ret = smstateen_acc_ok(env, 0, SMSTATEEN0_JVT);
    if (ret != RISCV_EXCP_NONE) {
        return ret;
    }
#endif

    return RISCV_EXCP_NONE;
}

#if !defined(CONFIG_USER_ONLY)
static RISCVException mctr(CPURISCVState *env, int csrno)
{
    RISCVCPU *cpu = env_archcpu(env);
    uint32_t pmu_avail_ctrs = cpu->pmu_avail_ctrs;
    int ctr_index;
    int base_csrno = CSR_MHPMCOUNTER3;

    if ((riscv_cpu_mxl(env) == MXL_RV32) && csrno >= CSR_MCYCLEH) {
        /* Offset for RV32 mhpmcounternh counters */
        csrno -= 0x80;
    }

    g_assert(csrno >= CSR_MHPMCOUNTER3 && csrno <= CSR_MHPMCOUNTER31);

    ctr_index = csrno - base_csrno;
    if ((BIT(ctr_index) & pmu_avail_ctrs >> 3) == 0) {
        /* The PMU is not enabled or counter is out of range */
        return RISCV_EXCP_ILLEGAL_INST;
    }

    return RISCV_EXCP_NONE;
}

static RISCVException mctr32(CPURISCVState *env, int csrno)
{
    if (riscv_cpu_mxl(env) != MXL_RV32) {
        return RISCV_EXCP_ILLEGAL_INST;
    }

    return mctr(env, csrno);
}

static RISCVException sscofpmf(CPURISCVState *env, int csrno)
{
    if (!riscv_cpu_cfg(env)->ext_sscofpmf) {
        return RISCV_EXCP_ILLEGAL_INST;
    }

    return RISCV_EXCP_NONE;
}

static RISCVException sscofpmf_32(CPURISCVState *env, int csrno)
{
    if (riscv_cpu_mxl(env) != MXL_RV32) {
        return RISCV_EXCP_ILLEGAL_INST;
    }

    return sscofpmf(env, csrno);
}

static RISCVException smcntrpmf(CPURISCVState *env, int csrno)
{
    if (!riscv_cpu_cfg(env)->ext_smcntrpmf) {
        return RISCV_EXCP_ILLEGAL_INST;
    }

    return RISCV_EXCP_NONE;
}

static RISCVException smcntrpmf_32(CPURISCVState *env, int csrno)
{
    if (riscv_cpu_mxl(env) != MXL_RV32) {
        return RISCV_EXCP_ILLEGAL_INST;
    }

    return smcntrpmf(env, csrno);
}

static RISCVException any(CPURISCVState *env, int csrno)
{
    return RISCV_EXCP_NONE;
}

static RISCVException any32(CPURISCVState *env, int csrno)
{
    if (riscv_cpu_mxl(env) != MXL_RV32) {
        return RISCV_EXCP_ILLEGAL_INST;
    }

    return any(env, csrno);

}

static RISCVException aia_any(CPURISCVState *env, int csrno)
{
    if (!riscv_cpu_cfg(env)->ext_smaia) {
        return RISCV_EXCP_ILLEGAL_INST;
    }

    return any(env, csrno);
}

static RISCVException aia_any32(CPURISCVState *env, int csrno)
{
    if (!riscv_cpu_cfg(env)->ext_smaia) {
        return RISCV_EXCP_ILLEGAL_INST;
    }

    return any32(env, csrno);
}

static RISCVException smode(CPURISCVState *env, int csrno)
{
    if (riscv_has_ext(env, RVS)) {
        return RISCV_EXCP_NONE;
    }

    return RISCV_EXCP_ILLEGAL_INST;
}

static RISCVException smode32(CPURISCVState *env, int csrno)
{
    if (riscv_cpu_mxl(env) != MXL_RV32) {
        return RISCV_EXCP_ILLEGAL_INST;
    }

    return smode(env, csrno);
}

static RISCVException aia_smode(CPURISCVState *env, int csrno)
{
    if (!riscv_cpu_cfg(env)->ext_ssaia) {
        return RISCV_EXCP_ILLEGAL_INST;
    }

    return smode(env, csrno);
}

static RISCVException aia_smode32(CPURISCVState *env, int csrno)
{
    if (!riscv_cpu_cfg(env)->ext_ssaia) {
        return RISCV_EXCP_ILLEGAL_INST;
    }

    return smode32(env, csrno);
}

static RISCVException hmode(CPURISCVState *env, int csrno)
{
    if (riscv_has_ext(env, RVH)) {
        return RISCV_EXCP_NONE;
    }

    return RISCV_EXCP_ILLEGAL_INST;
}

static RISCVException hmode32(CPURISCVState *env, int csrno)
{
    if (riscv_cpu_mxl(env) != MXL_RV32) {
        return RISCV_EXCP_ILLEGAL_INST;
    }

    return hmode(env, csrno);

}

static RISCVException umode(CPURISCVState *env, int csrno)
{
    if (riscv_has_ext(env, RVU)) {
        return RISCV_EXCP_NONE;
    }

    return RISCV_EXCP_ILLEGAL_INST;
}

static RISCVException umode32(CPURISCVState *env, int csrno)
{
    if (riscv_cpu_mxl(env) != MXL_RV32) {
        return RISCV_EXCP_ILLEGAL_INST;
    }

    return umode(env, csrno);
}

static RISCVException mstateen(CPURISCVState *env, int csrno)
{
    if (!riscv_cpu_cfg(env)->ext_smstateen) {
        return RISCV_EXCP_ILLEGAL_INST;
    }

    return any(env, csrno);
}

static RISCVException hstateen_pred(CPURISCVState *env, int csrno, int base)
{
    if (!riscv_cpu_cfg(env)->ext_smstateen) {
        return RISCV_EXCP_ILLEGAL_INST;
    }

    RISCVException ret = hmode(env, csrno);
    if (ret != RISCV_EXCP_NONE) {
        return ret;
    }

    if (env->debugger) {
        return RISCV_EXCP_NONE;
    }

    if (env->priv < PRV_M) {
        if (!(env->mstateen[csrno - base] & SMSTATEEN_STATEEN)) {
            return RISCV_EXCP_ILLEGAL_INST;
        }
    }

    return RISCV_EXCP_NONE;
}

static RISCVException hstateen(CPURISCVState *env, int csrno)
{
    return hstateen_pred(env, csrno, CSR_HSTATEEN0);
}

static RISCVException hstateenh(CPURISCVState *env, int csrno)
{
    return hstateen_pred(env, csrno, CSR_HSTATEEN0H);
}

static RISCVException sstateen(CPURISCVState *env, int csrno)
{
    bool virt = env->virt_enabled;
    int index = csrno - CSR_SSTATEEN0;

    if (!riscv_cpu_cfg(env)->ext_smstateen) {
        return RISCV_EXCP_ILLEGAL_INST;
    }

    RISCVException ret = smode(env, csrno);
    if (ret != RISCV_EXCP_NONE) {
        return ret;
    }

    if (env->debugger) {
        return RISCV_EXCP_NONE;
    }

    if (env->priv < PRV_M) {
        if (!(env->mstateen[index] & SMSTATEEN_STATEEN)) {
            return RISCV_EXCP_ILLEGAL_INST;
        }

        if (virt) {
            if (!(env->hstateen[index] & SMSTATEEN_STATEEN)) {
                return RISCV_EXCP_VIRT_INSTRUCTION_FAULT;
            }
        }
    }

    return RISCV_EXCP_NONE;
}

static RISCVException sstc(CPURISCVState *env, int csrno)
{
    bool hmode_check = false;

    if (!riscv_cpu_cfg(env)->ext_sstc || !env->rdtime_fn) {
        return RISCV_EXCP_ILLEGAL_INST;
    }

    if ((csrno == CSR_VSTIMECMP) || (csrno == CSR_VSTIMECMPH)) {
        hmode_check = true;
    }

    RISCVException ret = hmode_check ? hmode(env, csrno) : smode(env, csrno);
    if (ret != RISCV_EXCP_NONE) {
        return ret;
    }

    if (env->debugger) {
        return RISCV_EXCP_NONE;
    }

    if (env->priv == PRV_M) {
        return RISCV_EXCP_NONE;
    }

    /*
     * No need of separate function for rv32 as menvcfg stores both menvcfg
     * menvcfgh for RV32.
     */
    if (!(get_field(env->mcounteren, COUNTEREN_TM) &&
          get_field(env->menvcfg, MENVCFG_STCE))) {
        return RISCV_EXCP_ILLEGAL_INST;
    }

    if (env->virt_enabled) {
        if (!(get_field(env->hcounteren, COUNTEREN_TM) &&
              get_field(env->henvcfg, HENVCFG_STCE))) {
            return RISCV_EXCP_VIRT_INSTRUCTION_FAULT;
        }
    }

    return RISCV_EXCP_NONE;
}

static RISCVException sstc_32(CPURISCVState *env, int csrno)
{
    if (riscv_cpu_mxl(env) != MXL_RV32) {
        return RISCV_EXCP_ILLEGAL_INST;
    }

    return sstc(env, csrno);
}

static RISCVException satp(CPURISCVState *env, int csrno)
{
    if (env->priv == PRV_S && !env->virt_enabled &&
        get_field(env->mstatus, MSTATUS_TVM)) {
        return RISCV_EXCP_ILLEGAL_INST;
    }
    if (env->priv == PRV_S && env->virt_enabled &&
        get_field(env->hstatus, HSTATUS_VTVM)) {
        return RISCV_EXCP_VIRT_INSTRUCTION_FAULT;
    }

    return smode(env, csrno);
}

static RISCVException hgatp(CPURISCVState *env, int csrno)
{
    if (env->priv == PRV_S && !env->virt_enabled &&
        get_field(env->mstatus, MSTATUS_TVM)) {
        return RISCV_EXCP_ILLEGAL_INST;
    }

    return hmode(env, csrno);
}

/* Checks if PointerMasking registers could be accessed */
static RISCVException pointer_masking(CPURISCVState *env, int csrno)
{
    /* Check if j-ext is present */
    if (riscv_has_ext(env, RVJ)) {
        return RISCV_EXCP_NONE;
    }
    return RISCV_EXCP_ILLEGAL_INST;
}

static RISCVException aia_hmode(CPURISCVState *env, int csrno)
{
    if (!riscv_cpu_cfg(env)->ext_ssaia) {
        return RISCV_EXCP_ILLEGAL_INST;
     }

     return hmode(env, csrno);
}

static RISCVException aia_hmode32(CPURISCVState *env, int csrno)
{
    if (!riscv_cpu_cfg(env)->ext_ssaia) {
        return RISCV_EXCP_ILLEGAL_INST;
    }

    return hmode32(env, csrno);
}

static RISCVException pmp(CPURISCVState *env, int csrno)
{
    if (riscv_cpu_cfg(env)->pmp) {
        if (csrno <= CSR_PMPCFG3) {
            uint32_t reg_index = csrno - CSR_PMPCFG0;

            /* TODO: RV128 restriction check */
            if ((reg_index & 1) && (riscv_cpu_mxl(env) == MXL_RV64)) {
                return RISCV_EXCP_ILLEGAL_INST;
            }
        }

        return RISCV_EXCP_NONE;
    }

    return RISCV_EXCP_ILLEGAL_INST;
}

static RISCVException have_mseccfg(CPURISCVState *env, int csrno)
{
    if (riscv_cpu_cfg(env)->ext_smepmp) {
        return RISCV_EXCP_NONE;
    }
    if (riscv_cpu_cfg(env)->ext_zkr) {
        return RISCV_EXCP_NONE;
    }

    return RISCV_EXCP_ILLEGAL_INST;
}

static RISCVException have_mseccfg32(CPURISCVState *env, int csrno)
{
    if (riscv_cpu_mxl(env) != MXL_RV32) {
        return RISCV_EXCP_ILLEGAL_INST;
    }

    return have_mseccfg(env, csrno);
}

static RISCVException debug(CPURISCVState *env, int csrno)
{
    if (riscv_cpu_cfg(env)->debug) {
        return RISCV_EXCP_NONE;
    }

    return RISCV_EXCP_ILLEGAL_INST;
}
#endif

static RISCVException seed(CPURISCVState *env, int csrno)
{
    if (!riscv_cpu_cfg(env)->ext_zkr) {
        return RISCV_EXCP_ILLEGAL_INST;
    }

#if !defined(CONFIG_USER_ONLY)
    if (env->debugger) {
        return RISCV_EXCP_NONE;
    }

    /*
     * With a CSR read-write instruction:
     * 1) The seed CSR is always available in machine mode as normal.
     * 2) Attempted access to seed from virtual modes VS and VU always raises
     * an exception(virtual instruction exception only if mseccfg.sseed=1).
     * 3) Without the corresponding access control bit set to 1, any attempted
     * access to seed from U, S or HS modes will raise an illegal instruction
     * exception.
     */
    if (env->priv == PRV_M) {
        return RISCV_EXCP_NONE;
    } else if (env->virt_enabled) {
        if (env->mseccfg & MSECCFG_SSEED) {
            return RISCV_EXCP_VIRT_INSTRUCTION_FAULT;
        } else {
            return RISCV_EXCP_ILLEGAL_INST;
        }
    } else {
        if (env->priv == PRV_S && (env->mseccfg & MSECCFG_SSEED)) {
            return RISCV_EXCP_NONE;
        } else if (env->priv == PRV_U && (env->mseccfg & MSECCFG_USEED)) {
            return RISCV_EXCP_NONE;
        } else {
            return RISCV_EXCP_ILLEGAL_INST;
        }
    }
#else
    return RISCV_EXCP_NONE;
#endif
}

/* User Floating-Point CSRs */
static RISCVException read_fflags(CPURISCVState *env, int csrno,
                                  target_ulong *val)
{
    *val = riscv_cpu_get_fflags(env);
    return RISCV_EXCP_NONE;
}

static RISCVException write_fflags(CPURISCVState *env, int csrno,
                                   target_ulong val)
{
#if !defined(CONFIG_USER_ONLY)
    if (riscv_has_ext(env, RVF)) {
        env->mstatus |= MSTATUS_FS;
    }
#endif
    riscv_cpu_set_fflags(env, val & (FSR_AEXC >> FSR_AEXC_SHIFT));
    return RISCV_EXCP_NONE;
}

static RISCVException read_frm(CPURISCVState *env, int csrno,
                               target_ulong *val)
{
    *val = env->frm;
    return RISCV_EXCP_NONE;
}

static RISCVException write_frm(CPURISCVState *env, int csrno,
                                target_ulong val)
{
#if !defined(CONFIG_USER_ONLY)
    if (riscv_has_ext(env, RVF)) {
        env->mstatus |= MSTATUS_FS;
    }
#endif
    env->frm = val & (FSR_RD >> FSR_RD_SHIFT);
    return RISCV_EXCP_NONE;
}

static RISCVException read_fcsr(CPURISCVState *env, int csrno,
                                target_ulong *val)
{
    *val = (riscv_cpu_get_fflags(env) << FSR_AEXC_SHIFT)
        | (env->frm << FSR_RD_SHIFT);
    return RISCV_EXCP_NONE;
}

static RISCVException write_fcsr(CPURISCVState *env, int csrno,
                                 target_ulong val)
{
#if !defined(CONFIG_USER_ONLY)
    if (riscv_has_ext(env, RVF)) {
        env->mstatus |= MSTATUS_FS;
    }
#endif
    env->frm = (val & FSR_RD) >> FSR_RD_SHIFT;
    riscv_cpu_set_fflags(env, (val & FSR_AEXC) >> FSR_AEXC_SHIFT);
    return RISCV_EXCP_NONE;
}

static RISCVException read_vtype(CPURISCVState *env, int csrno,
                                 target_ulong *val)
{
    uint64_t vill;
    switch (env->xl) {
    case MXL_RV32:
        vill = (uint32_t)env->vill << 31;
        break;
    case MXL_RV64:
        vill = (uint64_t)env->vill << 63;
        break;
    default:
        g_assert_not_reached();
    }
    *val = (target_ulong)vill | env->vtype;
    return RISCV_EXCP_NONE;
}

static RISCVException read_vl(CPURISCVState *env, int csrno,
                              target_ulong *val)
{
    *val = env->vl;
    return RISCV_EXCP_NONE;
}

static RISCVException read_vlenb(CPURISCVState *env, int csrno,
                                 target_ulong *val)
{
    *val = riscv_cpu_cfg(env)->vlenb;
    return RISCV_EXCP_NONE;
}

static RISCVException read_vxrm(CPURISCVState *env, int csrno,
                                target_ulong *val)
{
    *val = env->vxrm;
    return RISCV_EXCP_NONE;
}

static RISCVException write_vxrm(CPURISCVState *env, int csrno,
                                 target_ulong val)
{
#if !defined(CONFIG_USER_ONLY)
    env->mstatus |= MSTATUS_VS;
#endif
    env->vxrm = val;
    return RISCV_EXCP_NONE;
}

static RISCVException read_vxsat(CPURISCVState *env, int csrno,
                                 target_ulong *val)
{
    *val = env->vxsat;
    return RISCV_EXCP_NONE;
}

static RISCVException write_vxsat(CPURISCVState *env, int csrno,
                                  target_ulong val)
{
#if !defined(CONFIG_USER_ONLY)
    env->mstatus |= MSTATUS_VS;
#endif
    env->vxsat = val;
    return RISCV_EXCP_NONE;
}

static RISCVException read_vstart(CPURISCVState *env, int csrno,
                                  target_ulong *val)
{
    *val = env->vstart;
    return RISCV_EXCP_NONE;
}

static RISCVException write_vstart(CPURISCVState *env, int csrno,
                                   target_ulong val)
{
#if !defined(CONFIG_USER_ONLY)
    env->mstatus |= MSTATUS_VS;
#endif
    /*
     * The vstart CSR is defined to have only enough writable bits
     * to hold the largest element index, i.e. lg2(VLEN) bits.
     */
    env->vstart = val & ~(~0ULL << ctzl(riscv_cpu_cfg(env)->vlenb << 3));
    return RISCV_EXCP_NONE;
}

static RISCVException read_vcsr(CPURISCVState *env, int csrno,
                                target_ulong *val)
{
    *val = (env->vxrm << VCSR_VXRM_SHIFT) | (env->vxsat << VCSR_VXSAT_SHIFT);
    return RISCV_EXCP_NONE;
}

static RISCVException write_vcsr(CPURISCVState *env, int csrno,
                                 target_ulong val)
{
#if !defined(CONFIG_USER_ONLY)
    env->mstatus |= MSTATUS_VS;
#endif
    env->vxrm = (val & VCSR_VXRM) >> VCSR_VXRM_SHIFT;
    env->vxsat = (val & VCSR_VXSAT) >> VCSR_VXSAT_SHIFT;
    return RISCV_EXCP_NONE;
}

#if defined(CONFIG_USER_ONLY)
/* User Timers and Counters */
static target_ulong get_ticks(bool shift)
{
<<<<<<< HEAD
    int64_t val;
    target_ulong result;

#if !defined(CONFIG_USER_ONLY)
    if (icount_enabled()) {
        val = icount_get_raw();
    } else {
        val = cpu_get_host_ticks();
    }
#else
    val = cpu_get_host_ticks();
#endif

    if (shift) {
        result = val >> 32;
    } else {
        result = val;
    }
=======
    int64_t val = cpu_get_host_ticks();
    target_ulong result = shift ? val >> 32 : val;
>>>>>>> fd1952d8

    return result;
}

static RISCVException read_time(CPURISCVState *env, int csrno,
                                target_ulong *val)
{
    *val = cpu_get_host_ticks();
    return RISCV_EXCP_NONE;
}

static RISCVException read_timeh(CPURISCVState *env, int csrno,
                                 target_ulong *val)
{
    *val = cpu_get_host_ticks() >> 32;
    return RISCV_EXCP_NONE;
}

static RISCVException read_hpmcounter(CPURISCVState *env, int csrno,
                                      target_ulong *val)
{
    *val = get_ticks(false);
    return RISCV_EXCP_NONE;
}

static RISCVException read_hpmcounterh(CPURISCVState *env, int csrno,
                                       target_ulong *val)
{
    *val = get_ticks(true);
    return RISCV_EXCP_NONE;
}

#else /* CONFIG_USER_ONLY */

static RISCVException read_mcyclecfg(CPURISCVState *env, int csrno,
                                     target_ulong *val)
{
    *val = env->mcyclecfg;
    return RISCV_EXCP_NONE;
}

static RISCVException write_mcyclecfg(CPURISCVState *env, int csrno,
                                      target_ulong val)
{
    uint64_t inh_avail_mask;

    if (riscv_cpu_mxl(env) == MXL_RV32) {
        env->mcyclecfg = val;
    } else {
        /* Set xINH fields if priv mode supported */
        inh_avail_mask = ~MHPMEVENT_FILTER_MASK | MCYCLECFG_BIT_MINH;
        inh_avail_mask |= riscv_has_ext(env, RVU) ? MCYCLECFG_BIT_UINH : 0;
        inh_avail_mask |= riscv_has_ext(env, RVS) ? MCYCLECFG_BIT_SINH : 0;
        inh_avail_mask |= (riscv_has_ext(env, RVH) &&
                           riscv_has_ext(env, RVU)) ? MCYCLECFG_BIT_VUINH : 0;
        inh_avail_mask |= (riscv_has_ext(env, RVH) &&
                           riscv_has_ext(env, RVS)) ? MCYCLECFG_BIT_VSINH : 0;
        env->mcyclecfg = val & inh_avail_mask;
    }

    return RISCV_EXCP_NONE;
}

static RISCVException read_mcyclecfgh(CPURISCVState *env, int csrno,
                                      target_ulong *val)
{
    *val = env->mcyclecfgh;
    return RISCV_EXCP_NONE;
}

static RISCVException write_mcyclecfgh(CPURISCVState *env, int csrno,
                                       target_ulong val)
{
    target_ulong inh_avail_mask = (target_ulong)(~MHPMEVENTH_FILTER_MASK |
                                                 MCYCLECFGH_BIT_MINH);

    /* Set xINH fields if priv mode supported */
    inh_avail_mask |= riscv_has_ext(env, RVU) ? MCYCLECFGH_BIT_UINH : 0;
    inh_avail_mask |= riscv_has_ext(env, RVS) ? MCYCLECFGH_BIT_SINH : 0;
    inh_avail_mask |= (riscv_has_ext(env, RVH) &&
                       riscv_has_ext(env, RVU)) ? MCYCLECFGH_BIT_VUINH : 0;
    inh_avail_mask |= (riscv_has_ext(env, RVH) &&
                       riscv_has_ext(env, RVS)) ? MCYCLECFGH_BIT_VSINH : 0;

    env->mcyclecfgh = val & inh_avail_mask;
    return RISCV_EXCP_NONE;
}

static RISCVException read_minstretcfg(CPURISCVState *env, int csrno,
                                       target_ulong *val)
{
    *val = env->minstretcfg;
    return RISCV_EXCP_NONE;
}

static RISCVException write_minstretcfg(CPURISCVState *env, int csrno,
                                        target_ulong val)
{
    uint64_t inh_avail_mask;

    if (riscv_cpu_mxl(env) == MXL_RV32) {
        env->minstretcfg = val;
    } else {
        inh_avail_mask = ~MHPMEVENT_FILTER_MASK | MINSTRETCFG_BIT_MINH;
        inh_avail_mask |= riscv_has_ext(env, RVU) ? MINSTRETCFG_BIT_UINH : 0;
        inh_avail_mask |= riscv_has_ext(env, RVS) ? MINSTRETCFG_BIT_SINH : 0;
        inh_avail_mask |= (riscv_has_ext(env, RVH) &&
                           riscv_has_ext(env, RVU)) ? MINSTRETCFG_BIT_VUINH : 0;
        inh_avail_mask |= (riscv_has_ext(env, RVH) &&
                           riscv_has_ext(env, RVS)) ? MINSTRETCFG_BIT_VSINH : 0;
        env->minstretcfg = val & inh_avail_mask;
    }
    return RISCV_EXCP_NONE;
}

static RISCVException read_minstretcfgh(CPURISCVState *env, int csrno,
                                        target_ulong *val)
{
    *val = env->minstretcfgh;
    return RISCV_EXCP_NONE;
}

static RISCVException write_minstretcfgh(CPURISCVState *env, int csrno,
                                         target_ulong val)
{
    target_ulong inh_avail_mask = (target_ulong)(~MHPMEVENTH_FILTER_MASK |
                                                 MINSTRETCFGH_BIT_MINH);

    inh_avail_mask |= riscv_has_ext(env, RVU) ? MINSTRETCFGH_BIT_UINH : 0;
    inh_avail_mask |= riscv_has_ext(env, RVS) ? MINSTRETCFGH_BIT_SINH : 0;
    inh_avail_mask |= (riscv_has_ext(env, RVH) &&
                       riscv_has_ext(env, RVU)) ? MINSTRETCFGH_BIT_VUINH : 0;
    inh_avail_mask |= (riscv_has_ext(env, RVH) &&
                       riscv_has_ext(env, RVS)) ? MINSTRETCFGH_BIT_VSINH : 0;

    env->minstretcfgh = val & inh_avail_mask;
    return RISCV_EXCP_NONE;
}

static RISCVException read_mhpmevent(CPURISCVState *env, int csrno,
                                     target_ulong *val)
{
    int evt_index = csrno - CSR_MCOUNTINHIBIT;

    *val = env->mhpmevent_val[evt_index];

    return RISCV_EXCP_NONE;
}

static RISCVException write_mhpmevent(CPURISCVState *env, int csrno,
                                      target_ulong val)
{
    int evt_index = csrno - CSR_MCOUNTINHIBIT;
    uint64_t mhpmevt_val = val;
    uint64_t inh_avail_mask;

    if (riscv_cpu_mxl(env) == MXL_RV32) {
        env->mhpmevent_val[evt_index] = val;
        mhpmevt_val = mhpmevt_val |
                      ((uint64_t)env->mhpmeventh_val[evt_index] << 32);
    } else {
        inh_avail_mask = ~MHPMEVENT_FILTER_MASK | MHPMEVENT_BIT_MINH;
        inh_avail_mask |= riscv_has_ext(env, RVU) ? MHPMEVENT_BIT_UINH : 0;
        inh_avail_mask |= riscv_has_ext(env, RVS) ? MHPMEVENT_BIT_SINH : 0;
        inh_avail_mask |= (riscv_has_ext(env, RVH) &&
                           riscv_has_ext(env, RVU)) ? MHPMEVENT_BIT_VUINH : 0;
        inh_avail_mask |= (riscv_has_ext(env, RVH) &&
                           riscv_has_ext(env, RVS)) ? MHPMEVENT_BIT_VSINH : 0;
        mhpmevt_val = val & inh_avail_mask;
        env->mhpmevent_val[evt_index] = mhpmevt_val;
    }

    riscv_pmu_update_event_map(env, mhpmevt_val, evt_index);

    return RISCV_EXCP_NONE;
}

static RISCVException read_mhpmeventh(CPURISCVState *env, int csrno,
                                      target_ulong *val)
{
    int evt_index = csrno - CSR_MHPMEVENT3H + 3;

    *val = env->mhpmeventh_val[evt_index];

    return RISCV_EXCP_NONE;
}

static RISCVException write_mhpmeventh(CPURISCVState *env, int csrno,
                                       target_ulong val)
{
    int evt_index = csrno - CSR_MHPMEVENT3H + 3;
    uint64_t mhpmevth_val;
    uint64_t mhpmevt_val = env->mhpmevent_val[evt_index];
    target_ulong inh_avail_mask = (target_ulong)(~MHPMEVENTH_FILTER_MASK |
                                                  MHPMEVENTH_BIT_MINH);

    inh_avail_mask |= riscv_has_ext(env, RVU) ? MHPMEVENTH_BIT_UINH : 0;
    inh_avail_mask |= riscv_has_ext(env, RVS) ? MHPMEVENTH_BIT_SINH : 0;
    inh_avail_mask |= (riscv_has_ext(env, RVH) &&
                       riscv_has_ext(env, RVU)) ? MHPMEVENTH_BIT_VUINH : 0;
    inh_avail_mask |= (riscv_has_ext(env, RVH) &&
                       riscv_has_ext(env, RVS)) ? MHPMEVENTH_BIT_VSINH : 0;

    mhpmevth_val = val & inh_avail_mask;
    mhpmevt_val = mhpmevt_val | (mhpmevth_val << 32);
    env->mhpmeventh_val[evt_index] = mhpmevth_val;

    riscv_pmu_update_event_map(env, mhpmevt_val, evt_index);

    return RISCV_EXCP_NONE;
}

static target_ulong riscv_pmu_ctr_get_fixed_counters_val(CPURISCVState *env,
                                                         int counter_idx,
                                                         bool upper_half)
{
    int inst = riscv_pmu_ctr_monitor_instructions(env, counter_idx);
    uint64_t *counter_arr_virt = env->pmu_fixed_ctrs[inst].counter_virt;
    uint64_t *counter_arr = env->pmu_fixed_ctrs[inst].counter;
    target_ulong result = 0;
    uint64_t curr_val = 0;
    uint64_t cfg_val = 0;

    if (counter_idx == 0) {
        cfg_val = upper_half ? ((uint64_t)env->mcyclecfgh << 32) :
                  env->mcyclecfg;
    } else if (counter_idx == 2) {
        cfg_val = upper_half ? ((uint64_t)env->minstretcfgh << 32) :
                  env->minstretcfg;
    } else {
        cfg_val = upper_half ?
                  ((uint64_t)env->mhpmeventh_val[counter_idx] << 32) :
                  env->mhpmevent_val[counter_idx];
        cfg_val &= MHPMEVENT_FILTER_MASK;
    }

    if (!cfg_val) {
        if (icount_enabled()) {
                curr_val = inst ? icount_get_raw() : icount_get();
        } else {
            curr_val = cpu_get_host_ticks();
        }

        goto done;
    }

    /* Update counter before reading. */
    riscv_pmu_update_fixed_ctrs(env, env->priv, env->virt_enabled);

    if (!(cfg_val & MCYCLECFG_BIT_MINH)) {
        curr_val += counter_arr[PRV_M];
    }

    if (!(cfg_val & MCYCLECFG_BIT_SINH)) {
        curr_val += counter_arr[PRV_S];
    }

    if (!(cfg_val & MCYCLECFG_BIT_UINH)) {
        curr_val += counter_arr[PRV_U];
    }

    if (!(cfg_val & MCYCLECFG_BIT_VSINH)) {
        curr_val += counter_arr_virt[PRV_S];
    }

    if (!(cfg_val & MCYCLECFG_BIT_VUINH)) {
        curr_val += counter_arr_virt[PRV_U];
    }

done:
    if (riscv_cpu_mxl(env) == MXL_RV32) {
        result = upper_half ? curr_val >> 32 : curr_val;
    } else {
        result = curr_val;
    }

    return result;
}

static RISCVException write_mhpmcounter(CPURISCVState *env, int csrno,
                                        target_ulong val)
{
    int ctr_idx = csrno - CSR_MCYCLE;
    PMUCTRState *counter = &env->pmu_ctrs[ctr_idx];
    uint64_t mhpmctr_val = val;

    counter->mhpmcounter_val = val;
    if (!get_field(env->mcountinhibit, BIT(ctr_idx)) &&
        (riscv_pmu_ctr_monitor_cycles(env, ctr_idx) ||
         riscv_pmu_ctr_monitor_instructions(env, ctr_idx))) {
        counter->mhpmcounter_prev = riscv_pmu_ctr_get_fixed_counters_val(env,
                                                                ctr_idx, false);
        if (ctr_idx > 2) {
            if (riscv_cpu_mxl(env) == MXL_RV32) {
                mhpmctr_val = mhpmctr_val |
                              ((uint64_t)counter->mhpmcounterh_val << 32);
            }
            riscv_pmu_setup_timer(env, mhpmctr_val, ctr_idx);
        }
     } else {
        /* Other counters can keep incrementing from the given value */
        counter->mhpmcounter_prev = val;
    }

    return RISCV_EXCP_NONE;
}

static RISCVException write_mhpmcounterh(CPURISCVState *env, int csrno,
                                         target_ulong val)
{
    int ctr_idx = csrno - CSR_MCYCLEH;
    PMUCTRState *counter = &env->pmu_ctrs[ctr_idx];
    uint64_t mhpmctr_val = counter->mhpmcounter_val;
    uint64_t mhpmctrh_val = val;

    counter->mhpmcounterh_val = val;
    mhpmctr_val = mhpmctr_val | (mhpmctrh_val << 32);
    if (!get_field(env->mcountinhibit, BIT(ctr_idx)) &&
        (riscv_pmu_ctr_monitor_cycles(env, ctr_idx) ||
         riscv_pmu_ctr_monitor_instructions(env, ctr_idx))) {
        counter->mhpmcounterh_prev = riscv_pmu_ctr_get_fixed_counters_val(env,
                                                                 ctr_idx, true);
        if (ctr_idx > 2) {
            riscv_pmu_setup_timer(env, mhpmctr_val, ctr_idx);
        }
    } else {
        counter->mhpmcounterh_prev = val;
    }

    return RISCV_EXCP_NONE;
}

RISCVException riscv_pmu_read_ctr(CPURISCVState *env, target_ulong *val,
                                         bool upper_half, uint32_t ctr_idx)
{
    PMUCTRState *counter = &env->pmu_ctrs[ctr_idx];
    target_ulong ctr_prev = upper_half ? counter->mhpmcounterh_prev :
                                         counter->mhpmcounter_prev;
    target_ulong ctr_val = upper_half ? counter->mhpmcounterh_val :
                                        counter->mhpmcounter_val;

    if (get_field(env->mcountinhibit, BIT(ctr_idx))) {
        /*
         * Counter should not increment if inhibit bit is set. Just return the
         * current counter value.
         */
         *val = ctr_val;
         return RISCV_EXCP_NONE;
    }

    /*
     * The kernel computes the perf delta by subtracting the current value from
     * the value it initialized previously (ctr_val).
     */
    if (riscv_pmu_ctr_monitor_cycles(env, ctr_idx) ||
        riscv_pmu_ctr_monitor_instructions(env, ctr_idx)) {
        *val = riscv_pmu_ctr_get_fixed_counters_val(env, ctr_idx, upper_half) -
                                                    ctr_prev + ctr_val;
    } else {
        *val = ctr_val;
    }

    return RISCV_EXCP_NONE;
}

static RISCVException read_hpmcounter(CPURISCVState *env, int csrno,
                                      target_ulong *val)
{
    uint16_t ctr_index;

    if (csrno >= CSR_MCYCLE && csrno <= CSR_MHPMCOUNTER31) {
        ctr_index = csrno - CSR_MCYCLE;
    } else if (csrno >= CSR_CYCLE && csrno <= CSR_HPMCOUNTER31) {
        ctr_index = csrno - CSR_CYCLE;
    } else {
        return RISCV_EXCP_ILLEGAL_INST;
    }

    return riscv_pmu_read_ctr(env, val, false, ctr_index);
}

static RISCVException read_hpmcounterh(CPURISCVState *env, int csrno,
                                       target_ulong *val)
{
    uint16_t ctr_index;

    if (csrno >= CSR_MCYCLEH && csrno <= CSR_MHPMCOUNTER31H) {
        ctr_index = csrno - CSR_MCYCLEH;
    } else if (csrno >= CSR_CYCLEH && csrno <= CSR_HPMCOUNTER31H) {
        ctr_index = csrno - CSR_CYCLEH;
    } else {
        return RISCV_EXCP_ILLEGAL_INST;
    }

    return riscv_pmu_read_ctr(env, val, true, ctr_index);
}

static RISCVException read_scountovf(CPURISCVState *env, int csrno,
                                     target_ulong *val)
{
    int mhpmevt_start = CSR_MHPMEVENT3 - CSR_MCOUNTINHIBIT;
    int i;
    *val = 0;
    target_ulong *mhpm_evt_val;
    uint64_t of_bit_mask;

    if (riscv_cpu_mxl(env) == MXL_RV32) {
        mhpm_evt_val = env->mhpmeventh_val;
        of_bit_mask = MHPMEVENTH_BIT_OF;
    } else {
        mhpm_evt_val = env->mhpmevent_val;
        of_bit_mask = MHPMEVENT_BIT_OF;
    }

    for (i = mhpmevt_start; i < RV_MAX_MHPMEVENTS; i++) {
        if ((get_field(env->mcounteren, BIT(i))) &&
            (mhpm_evt_val[i] & of_bit_mask)) {
                    *val |= BIT(i);
            }
    }

    return RISCV_EXCP_NONE;
}

static RISCVException read_time(CPURISCVState *env, int csrno,
                                target_ulong *val)
{
    uint64_t delta = env->virt_enabled ? env->htimedelta : 0;

    if (!env->rdtime_fn) {
        return RISCV_EXCP_ILLEGAL_INST;
    }

    *val = env->rdtime_fn(env->rdtime_fn_arg) + delta;
    return RISCV_EXCP_NONE;
}

static RISCVException read_timeh(CPURISCVState *env, int csrno,
                                 target_ulong *val)
{
    uint64_t delta = env->virt_enabled ? env->htimedelta : 0;

    if (!env->rdtime_fn) {
        return RISCV_EXCP_ILLEGAL_INST;
    }

    *val = (env->rdtime_fn(env->rdtime_fn_arg) + delta) >> 32;
    return RISCV_EXCP_NONE;
}

static RISCVException read_vstimecmp(CPURISCVState *env, int csrno,
                                     target_ulong *val)
{
    *val = env->vstimecmp;

    return RISCV_EXCP_NONE;
}

static RISCVException read_vstimecmph(CPURISCVState *env, int csrno,
                                      target_ulong *val)
{
    *val = env->vstimecmp >> 32;

    return RISCV_EXCP_NONE;
}

static RISCVException write_vstimecmp(CPURISCVState *env, int csrno,
                                      target_ulong val)
{
    if (riscv_cpu_mxl(env) == MXL_RV32) {
        env->vstimecmp = deposit64(env->vstimecmp, 0, 32, (uint64_t)val);
    } else {
        env->vstimecmp = val;
    }

    riscv_timer_write_timecmp(env, env->vstimer, env->vstimecmp,
                              env->htimedelta, MIP_VSTIP);

    return RISCV_EXCP_NONE;
}

static RISCVException write_vstimecmph(CPURISCVState *env, int csrno,
                                       target_ulong val)
{
    env->vstimecmp = deposit64(env->vstimecmp, 32, 32, (uint64_t)val);
    riscv_timer_write_timecmp(env, env->vstimer, env->vstimecmp,
                              env->htimedelta, MIP_VSTIP);

    return RISCV_EXCP_NONE;
}

static RISCVException read_stimecmp(CPURISCVState *env, int csrno,
                                    target_ulong *val)
{
    if (env->virt_enabled) {
        *val = env->vstimecmp;
    } else {
        *val = env->stimecmp;
    }

    return RISCV_EXCP_NONE;
}

static RISCVException read_stimecmph(CPURISCVState *env, int csrno,
                                     target_ulong *val)
{
    if (env->virt_enabled) {
        *val = env->vstimecmp >> 32;
    } else {
        *val = env->stimecmp >> 32;
    }

    return RISCV_EXCP_NONE;
}

static RISCVException write_stimecmp(CPURISCVState *env, int csrno,
                                     target_ulong val)
{
    if (env->virt_enabled) {
        if (env->hvictl & HVICTL_VTI) {
            return RISCV_EXCP_VIRT_INSTRUCTION_FAULT;
        }
        return write_vstimecmp(env, csrno, val);
    }

    if (riscv_cpu_mxl(env) == MXL_RV32) {
        env->stimecmp = deposit64(env->stimecmp, 0, 32, (uint64_t)val);
    } else {
        env->stimecmp = val;
    }

    riscv_timer_write_timecmp(env, env->stimer, env->stimecmp, 0, MIP_STIP);

    return RISCV_EXCP_NONE;
}

static RISCVException write_stimecmph(CPURISCVState *env, int csrno,
                                      target_ulong val)
{
    if (env->virt_enabled) {
        if (env->hvictl & HVICTL_VTI) {
            return RISCV_EXCP_VIRT_INSTRUCTION_FAULT;
        }
        return write_vstimecmph(env, csrno, val);
    }

    env->stimecmp = deposit64(env->stimecmp, 32, 32, (uint64_t)val);
    riscv_timer_write_timecmp(env, env->stimer, env->stimecmp, 0, MIP_STIP);

    return RISCV_EXCP_NONE;
}

#define VSTOPI_NUM_SRCS 5

/*
 * All core local interrupts except the fixed ones 0:12. This macro is for
 * virtual interrupts logic so please don't change this to avoid messing up
 * the whole support, For reference see AIA spec: `5.3 Interrupt filtering and
 * virtual interrupts for supervisor level` and `6.3.2 Virtual interrupts for
 * VS level`.
 */
#define LOCAL_INTERRUPTS   (~0x1FFFULL)

static const uint64_t delegable_ints =
    S_MODE_INTERRUPTS | VS_MODE_INTERRUPTS | MIP_LCOFIP;
static const uint64_t vs_delegable_ints =
    (VS_MODE_INTERRUPTS | LOCAL_INTERRUPTS) & ~MIP_LCOFIP;
static const uint64_t all_ints = M_MODE_INTERRUPTS | S_MODE_INTERRUPTS |
                                     HS_MODE_INTERRUPTS | LOCAL_INTERRUPTS;
#define DELEGABLE_EXCPS ((1ULL << (RISCV_EXCP_INST_ADDR_MIS)) | \
                         (1ULL << (RISCV_EXCP_INST_ACCESS_FAULT)) | \
                         (1ULL << (RISCV_EXCP_ILLEGAL_INST)) | \
                         (1ULL << (RISCV_EXCP_BREAKPOINT)) | \
                         (1ULL << (RISCV_EXCP_LOAD_ADDR_MIS)) | \
                         (1ULL << (RISCV_EXCP_LOAD_ACCESS_FAULT)) | \
                         (1ULL << (RISCV_EXCP_STORE_AMO_ADDR_MIS)) | \
                         (1ULL << (RISCV_EXCP_STORE_AMO_ACCESS_FAULT)) | \
                         (1ULL << (RISCV_EXCP_U_ECALL)) | \
                         (1ULL << (RISCV_EXCP_S_ECALL)) | \
                         (1ULL << (RISCV_EXCP_VS_ECALL)) | \
                         (1ULL << (RISCV_EXCP_M_ECALL)) | \
                         (1ULL << (RISCV_EXCP_INST_PAGE_FAULT)) | \
                         (1ULL << (RISCV_EXCP_LOAD_PAGE_FAULT)) | \
                         (1ULL << (RISCV_EXCP_STORE_PAGE_FAULT)) | \
                         (1ULL << (RISCV_EXCP_INST_GUEST_PAGE_FAULT)) | \
                         (1ULL << (RISCV_EXCP_LOAD_GUEST_ACCESS_FAULT)) | \
                         (1ULL << (RISCV_EXCP_VIRT_INSTRUCTION_FAULT)) | \
                         (1ULL << (RISCV_EXCP_STORE_GUEST_AMO_ACCESS_FAULT)))
static const target_ulong vs_delegable_excps = DELEGABLE_EXCPS &
    ~((1ULL << (RISCV_EXCP_S_ECALL)) |
      (1ULL << (RISCV_EXCP_VS_ECALL)) |
      (1ULL << (RISCV_EXCP_M_ECALL)) |
      (1ULL << (RISCV_EXCP_INST_GUEST_PAGE_FAULT)) |
      (1ULL << (RISCV_EXCP_LOAD_GUEST_ACCESS_FAULT)) |
      (1ULL << (RISCV_EXCP_VIRT_INSTRUCTION_FAULT)) |
      (1ULL << (RISCV_EXCP_STORE_GUEST_AMO_ACCESS_FAULT)));
static const target_ulong sstatus_v1_10_mask = SSTATUS_SIE | SSTATUS_SPIE |
    SSTATUS_UIE | SSTATUS_UPIE | SSTATUS_SPP | SSTATUS_FS | SSTATUS_XS |
    SSTATUS_SUM | SSTATUS_MXR | SSTATUS_VS;

/*
 * Spec allows for bits 13:63 to be either read-only or writable.
 * So far we have interrupt LCOFIP in that region which is writable.
 *
 * Also, spec allows to inject virtual interrupts in this region even
 * without any hardware interrupts for that interrupt number.
 *
 * For now interrupt in 13:63 region are all kept writable. 13 being
 * LCOFIP and 14:63 being virtual only. Change this in future if we
 * introduce more interrupts that are not writable.
 */

/* Bit STIP can be an alias of mip.STIP that's why it's writable in mvip. */
static const uint64_t mvip_writable_mask = MIP_SSIP | MIP_STIP | MIP_SEIP |
                                    LOCAL_INTERRUPTS;
static const uint64_t mvien_writable_mask = MIP_SSIP | MIP_SEIP |
                                    LOCAL_INTERRUPTS;

static const uint64_t sip_writable_mask = SIP_SSIP | LOCAL_INTERRUPTS;
static const uint64_t hip_writable_mask = MIP_VSSIP;
static const uint64_t hvip_writable_mask = MIP_VSSIP | MIP_VSTIP |
                                    MIP_VSEIP | LOCAL_INTERRUPTS;
static const uint64_t hvien_writable_mask = LOCAL_INTERRUPTS;

static const uint64_t vsip_writable_mask = MIP_VSSIP | LOCAL_INTERRUPTS;

const bool valid_vm_1_10_32[16] = {
    [VM_1_10_MBARE] = true,
    [VM_1_10_SV32] = true
};

const bool valid_vm_1_10_64[16] = {
    [VM_1_10_MBARE] = true,
    [VM_1_10_SV39] = true,
    [VM_1_10_SV48] = true,
    [VM_1_10_SV57] = true
};

/* Machine Information Registers */
static RISCVException read_zero(CPURISCVState *env, int csrno,
                                target_ulong *val)
{
    *val = 0;
    return RISCV_EXCP_NONE;
}

static RISCVException write_ignore(CPURISCVState *env, int csrno,
                                   target_ulong val)
{
    return RISCV_EXCP_NONE;
}

static RISCVException read_mvendorid(CPURISCVState *env, int csrno,
                                     target_ulong *val)
{
    *val = riscv_cpu_cfg(env)->mvendorid;
    return RISCV_EXCP_NONE;
}

static RISCVException read_marchid(CPURISCVState *env, int csrno,
                                   target_ulong *val)
{
    *val = riscv_cpu_cfg(env)->marchid;
    return RISCV_EXCP_NONE;
}

static RISCVException read_mimpid(CPURISCVState *env, int csrno,
                                  target_ulong *val)
{
    *val = riscv_cpu_cfg(env)->mimpid;
    return RISCV_EXCP_NONE;
}

static RISCVException read_mhartid(CPURISCVState *env, int csrno,
                                   target_ulong *val)
{
    *val = env->mhartid;
    return RISCV_EXCP_NONE;
}

/* Machine Trap Setup */

/* We do not store SD explicitly, only compute it on demand. */
static uint64_t add_status_sd(RISCVMXL xl, uint64_t status)
{
    if ((status & MSTATUS_FS) == MSTATUS_FS ||
        (status & MSTATUS_VS) == MSTATUS_VS ||
        (status & MSTATUS_XS) == MSTATUS_XS) {
        switch (xl) {
        case MXL_RV32:
            return status | MSTATUS32_SD;
        case MXL_RV64:
            return status | MSTATUS64_SD;
        case MXL_RV128:
            return MSTATUSH128_SD;
        default:
            g_assert_not_reached();
        }
    }
    return status;
}

static RISCVException read_mstatus(CPURISCVState *env, int csrno,
                                   target_ulong *val)
{
    *val = add_status_sd(riscv_cpu_mxl(env), env->mstatus);
    return RISCV_EXCP_NONE;
}

static bool validate_vm(CPURISCVState *env, target_ulong vm)
{
    uint64_t mode_supported = riscv_cpu_cfg(env)->satp_mode.map;
    return get_field(mode_supported, (1 << vm));
}

static target_ulong legalize_xatp(CPURISCVState *env, target_ulong old_xatp,
                                  target_ulong val)
{
    target_ulong mask;
    bool vm;
    if (riscv_cpu_mxl(env) == MXL_RV32) {
        vm = validate_vm(env, get_field(val, SATP32_MODE));
        mask = (val ^ old_xatp) & (SATP32_MODE | SATP32_ASID | SATP32_PPN);
    } else {
        vm = validate_vm(env, get_field(val, SATP64_MODE));
        mask = (val ^ old_xatp) & (SATP64_MODE | SATP64_ASID | SATP64_PPN);
    }

    if (vm && mask) {
        /*
         * The ISA defines SATP.MODE=Bare as "no translation", but we still
         * pass these through QEMU's TLB emulation as it improves
         * performance.  Flushing the TLB on SATP writes with paging
         * enabled avoids leaking those invalid cached mappings.
         */
        tlb_flush(env_cpu(env));
        return val;
    }
    return old_xatp;
}

static target_ulong legalize_mpp(CPURISCVState *env, target_ulong old_mpp,
                                 target_ulong val)
{
    bool valid = false;
    target_ulong new_mpp = get_field(val, MSTATUS_MPP);

    switch (new_mpp) {
    case PRV_M:
        valid = true;
        break;
    case PRV_S:
        valid = riscv_has_ext(env, RVS);
        break;
    case PRV_U:
        valid = riscv_has_ext(env, RVU);
        break;
    }

    /* Remain field unchanged if new_mpp value is invalid */
    if (!valid) {
        val = set_field(val, MSTATUS_MPP, old_mpp);
    }

    return val;
}

static RISCVException write_mstatus(CPURISCVState *env, int csrno,
                                    target_ulong val)
{
    uint64_t mstatus = env->mstatus;
    uint64_t mask = 0;
    RISCVMXL xl = riscv_cpu_mxl(env);

    /*
     * MPP field have been made WARL since priv version 1.11. However,
     * legalization for it will not break any software running on 1.10.
     */
    val = legalize_mpp(env, get_field(mstatus, MSTATUS_MPP), val);

    /* flush tlb on mstatus fields that affect VM */
    if ((val ^ mstatus) & MSTATUS_MXR) {
        tlb_flush(env_cpu(env));
    }
    mask = MSTATUS_SIE | MSTATUS_SPIE | MSTATUS_MIE | MSTATUS_MPIE |
        MSTATUS_SPP | MSTATUS_MPRV | MSTATUS_SUM |
        MSTATUS_MPP | MSTATUS_MXR | MSTATUS_TVM | MSTATUS_TSR |
        MSTATUS_TW;

    if (riscv_has_ext(env, RVF)) {
        mask |= MSTATUS_FS;
    }
    if (riscv_has_ext(env, RVV)) {
        mask |= MSTATUS_VS;
    }

    if (xl != MXL_RV32 || env->debugger) {
        if (riscv_has_ext(env, RVH)) {
            mask |= MSTATUS_MPV | MSTATUS_GVA;
        }
        if ((val & MSTATUS64_UXL) != 0) {
            mask |= MSTATUS64_UXL;
        }
    }

    mstatus = (mstatus & ~mask) | (val & mask);

    env->mstatus = mstatus;

    /*
     * Except in debug mode, UXL/SXL can only be modified by higher
     * privilege mode. So xl will not be changed in normal mode.
     */
    if (env->debugger) {
        env->xl = cpu_recompute_xl(env);
    }

    riscv_cpu_update_mask(env);
    return RISCV_EXCP_NONE;
}

static RISCVException read_mstatush(CPURISCVState *env, int csrno,
                                    target_ulong *val)
{
    *val = env->mstatus >> 32;
    return RISCV_EXCP_NONE;
}

static RISCVException write_mstatush(CPURISCVState *env, int csrno,
                                     target_ulong val)
{
    uint64_t valh = (uint64_t)val << 32;
    uint64_t mask = riscv_has_ext(env, RVH) ? MSTATUS_MPV | MSTATUS_GVA : 0;

    env->mstatus = (env->mstatus & ~mask) | (valh & mask);

    return RISCV_EXCP_NONE;
}

static RISCVException read_mstatus_i128(CPURISCVState *env, int csrno,
                                        Int128 *val)
{
    *val = int128_make128(env->mstatus, add_status_sd(MXL_RV128,
                                                      env->mstatus));
    return RISCV_EXCP_NONE;
}

static RISCVException read_misa_i128(CPURISCVState *env, int csrno,
                                     Int128 *val)
{
    *val = int128_make128(env->misa_ext, (uint64_t)MXL_RV128 << 62);
    return RISCV_EXCP_NONE;
}

static RISCVException read_misa(CPURISCVState *env, int csrno,
                                target_ulong *val)
{
    target_ulong misa;

    switch (env->misa_mxl) {
    case MXL_RV32:
        misa = (target_ulong)MXL_RV32 << 30;
        break;
#ifdef TARGET_RISCV64
    case MXL_RV64:
        misa = (target_ulong)MXL_RV64 << 62;
        break;
#endif
    default:
        g_assert_not_reached();
    }

    *val = misa | env->misa_ext;
    return RISCV_EXCP_NONE;
}

static RISCVException write_misa(CPURISCVState *env, int csrno,
                                 target_ulong val)
{
    RISCVCPU *cpu = env_archcpu(env);
    uint32_t orig_misa_ext = env->misa_ext;
    Error *local_err = NULL;

    if (!riscv_cpu_cfg(env)->misa_w) {
        /* drop write to misa */
        return RISCV_EXCP_NONE;
    }

    /* Mask extensions that are not supported by this hart */
    val &= env->misa_ext_mask;

    /*
     * Suppress 'C' if next instruction is not aligned
     * TODO: this should check next_pc
     */
    if ((val & RVC) && (GETPC() & ~3) != 0) {
        val &= ~RVC;
    }

    /* Disable RVG if any of its dependencies are disabled */
    if (!(val & RVI && val & RVM && val & RVA &&
          val & RVF && val & RVD)) {
        val &= ~RVG;
    }

    /* If nothing changed, do nothing. */
    if (val == env->misa_ext) {
        return RISCV_EXCP_NONE;
    }

    env->misa_ext = val;
    riscv_cpu_validate_set_extensions(cpu, &local_err);
    if (local_err != NULL) {
        /* Rollback on validation error */
        qemu_log_mask(LOG_GUEST_ERROR, "Unable to write MISA ext value "
                      "0x%x, keeping existing MISA ext 0x%x\n",
                      env->misa_ext, orig_misa_ext);

        env->misa_ext = orig_misa_ext;

        return RISCV_EXCP_NONE;
    }

    if (!(env->misa_ext & RVF)) {
        env->mstatus &= ~MSTATUS_FS;
    }

    /* flush translation cache */
    tb_flush(env_cpu(env));
    env->xl = riscv_cpu_mxl(env);
    return RISCV_EXCP_NONE;
}

static RISCVException read_medeleg(CPURISCVState *env, int csrno,
                                   target_ulong *val)
{
    *val = env->medeleg;
    return RISCV_EXCP_NONE;
}

static RISCVException write_medeleg(CPURISCVState *env, int csrno,
                                    target_ulong val)
{
    env->medeleg = (env->medeleg & ~DELEGABLE_EXCPS) | (val & DELEGABLE_EXCPS);
    return RISCV_EXCP_NONE;
}

static RISCVException rmw_mideleg64(CPURISCVState *env, int csrno,
                                    uint64_t *ret_val,
                                    uint64_t new_val, uint64_t wr_mask)
{
    uint64_t mask = wr_mask & delegable_ints;

    if (ret_val) {
        *ret_val = env->mideleg;
    }

    env->mideleg = (env->mideleg & ~mask) | (new_val & mask);

    if (riscv_has_ext(env, RVH)) {
        env->mideleg |= HS_MODE_INTERRUPTS;
    }

    return RISCV_EXCP_NONE;
}

static RISCVException rmw_mideleg(CPURISCVState *env, int csrno,
                                  target_ulong *ret_val,
                                  target_ulong new_val, target_ulong wr_mask)
{
    uint64_t rval;
    RISCVException ret;

    ret = rmw_mideleg64(env, csrno, &rval, new_val, wr_mask);
    if (ret_val) {
        *ret_val = rval;
    }

    return ret;
}

static RISCVException rmw_midelegh(CPURISCVState *env, int csrno,
                                   target_ulong *ret_val,
                                   target_ulong new_val,
                                   target_ulong wr_mask)
{
    uint64_t rval;
    RISCVException ret;

    ret = rmw_mideleg64(env, csrno, &rval,
        ((uint64_t)new_val) << 32, ((uint64_t)wr_mask) << 32);
    if (ret_val) {
        *ret_val = rval >> 32;
    }

    return ret;
}

static RISCVException rmw_mie64(CPURISCVState *env, int csrno,
                                uint64_t *ret_val,
                                uint64_t new_val, uint64_t wr_mask)
{
    uint64_t mask = wr_mask & all_ints;

    if (ret_val) {
        *ret_val = env->mie;
    }

    env->mie = (env->mie & ~mask) | (new_val & mask);

    if (!riscv_has_ext(env, RVH)) {
        env->mie &= ~((uint64_t)HS_MODE_INTERRUPTS);
    }

    return RISCV_EXCP_NONE;
}

static RISCVException rmw_mie(CPURISCVState *env, int csrno,
                              target_ulong *ret_val,
                              target_ulong new_val, target_ulong wr_mask)
{
    uint64_t rval;
    RISCVException ret;

    ret = rmw_mie64(env, csrno, &rval, new_val, wr_mask);
    if (ret_val) {
        *ret_val = rval;
    }

    return ret;
}

static RISCVException rmw_mieh(CPURISCVState *env, int csrno,
                               target_ulong *ret_val,
                               target_ulong new_val, target_ulong wr_mask)
{
    uint64_t rval;
    RISCVException ret;

    ret = rmw_mie64(env, csrno, &rval,
        ((uint64_t)new_val) << 32, ((uint64_t)wr_mask) << 32);
    if (ret_val) {
        *ret_val = rval >> 32;
    }

    return ret;
}

static RISCVException rmw_mvien64(CPURISCVState *env, int csrno,
                                uint64_t *ret_val,
                                uint64_t new_val, uint64_t wr_mask)
{
    uint64_t mask = wr_mask & mvien_writable_mask;

    if (ret_val) {
        *ret_val = env->mvien;
    }

    env->mvien = (env->mvien & ~mask) | (new_val & mask);

    return RISCV_EXCP_NONE;
}

static RISCVException rmw_mvien(CPURISCVState *env, int csrno,
                              target_ulong *ret_val,
                              target_ulong new_val, target_ulong wr_mask)
{
    uint64_t rval;
    RISCVException ret;

    ret = rmw_mvien64(env, csrno, &rval, new_val, wr_mask);
    if (ret_val) {
        *ret_val = rval;
    }

    return ret;
}

static RISCVException rmw_mvienh(CPURISCVState *env, int csrno,
                                target_ulong *ret_val,
                                target_ulong new_val, target_ulong wr_mask)
{
    uint64_t rval;
    RISCVException ret;

    ret = rmw_mvien64(env, csrno, &rval,
        ((uint64_t)new_val) << 32, ((uint64_t)wr_mask) << 32);
    if (ret_val) {
        *ret_val = rval >> 32;
    }

    return ret;
}

static RISCVException read_mtopi(CPURISCVState *env, int csrno,
                                 target_ulong *val)
{
    int irq;
    uint8_t iprio;

    irq = riscv_cpu_mirq_pending(env);
    if (irq <= 0 || irq > 63) {
        *val = 0;
    } else {
        iprio = env->miprio[irq];
        if (!iprio) {
            if (riscv_cpu_default_priority(irq) > IPRIO_DEFAULT_M) {
                iprio = IPRIO_MMAXIPRIO;
            }
        }
        *val = (irq & TOPI_IID_MASK) << TOPI_IID_SHIFT;
        *val |= iprio;
    }

    return RISCV_EXCP_NONE;
}

static int aia_xlate_vs_csrno(CPURISCVState *env, int csrno)
{
    if (!env->virt_enabled) {
        return csrno;
    }

    switch (csrno) {
    case CSR_SISELECT:
        return CSR_VSISELECT;
    case CSR_SIREG:
        return CSR_VSIREG;
    case CSR_STOPEI:
        return CSR_VSTOPEI;
    default:
        return csrno;
    };
}

static RISCVException rmw_xiselect(CPURISCVState *env, int csrno,
                                   target_ulong *val, target_ulong new_val,
                                   target_ulong wr_mask)
{
    target_ulong *iselect;

    /* Translate CSR number for VS-mode */
    csrno = aia_xlate_vs_csrno(env, csrno);

    /* Find the iselect CSR based on CSR number */
    switch (csrno) {
    case CSR_MISELECT:
        iselect = &env->miselect;
        break;
    case CSR_SISELECT:
        iselect = &env->siselect;
        break;
    case CSR_VSISELECT:
        iselect = &env->vsiselect;
        break;
    default:
         return RISCV_EXCP_ILLEGAL_INST;
    };

    if (val) {
        *val = *iselect;
    }

    wr_mask &= ISELECT_MASK;
    if (wr_mask) {
        *iselect = (*iselect & ~wr_mask) | (new_val & wr_mask);
    }

    return RISCV_EXCP_NONE;
}

static int rmw_iprio(target_ulong xlen,
                     target_ulong iselect, uint8_t *iprio,
                     target_ulong *val, target_ulong new_val,
                     target_ulong wr_mask, int ext_irq_no)
{
    int i, firq, nirqs;
    target_ulong old_val;

    if (iselect < ISELECT_IPRIO0 || ISELECT_IPRIO15 < iselect) {
        return -EINVAL;
    }
    if (xlen != 32 && iselect & 0x1) {
        return -EINVAL;
    }

    nirqs = 4 * (xlen / 32);
    firq = ((iselect - ISELECT_IPRIO0) / (xlen / 32)) * (nirqs);

    old_val = 0;
    for (i = 0; i < nirqs; i++) {
        old_val |= ((target_ulong)iprio[firq + i]) << (IPRIO_IRQ_BITS * i);
    }

    if (val) {
        *val = old_val;
    }

    if (wr_mask) {
        new_val = (old_val & ~wr_mask) | (new_val & wr_mask);
        for (i = 0; i < nirqs; i++) {
            /*
             * M-level and S-level external IRQ priority always read-only
             * zero. This means default priority order is always preferred
             * for M-level and S-level external IRQs.
             */
            if ((firq + i) == ext_irq_no) {
                continue;
            }
            iprio[firq + i] = (new_val >> (IPRIO_IRQ_BITS * i)) & 0xff;
        }
    }

    return 0;
}

static RISCVException rmw_xireg(CPURISCVState *env, int csrno,
                                target_ulong *val, target_ulong new_val,
                                target_ulong wr_mask)
{
    bool virt, isel_reserved;
    uint8_t *iprio;
    int ret = -EINVAL;
    target_ulong priv, isel, vgein;

    /* Translate CSR number for VS-mode */
    csrno = aia_xlate_vs_csrno(env, csrno);

    /* Decode register details from CSR number */
    virt = false;
    isel_reserved = false;
    switch (csrno) {
    case CSR_MIREG:
        iprio = env->miprio;
        isel = env->miselect;
        priv = PRV_M;
        break;
    case CSR_SIREG:
        if (env->priv == PRV_S && env->mvien & MIP_SEIP &&
            env->siselect >= ISELECT_IMSIC_EIDELIVERY &&
            env->siselect <= ISELECT_IMSIC_EIE63) {
            goto done;
        }
        iprio = env->siprio;
        isel = env->siselect;
        priv = PRV_S;
        break;
    case CSR_VSIREG:
        iprio = env->hviprio;
        isel = env->vsiselect;
        priv = PRV_S;
        virt = true;
        break;
    default:
         goto done;
    };

    /* Find the selected guest interrupt file */
    vgein = (virt) ? get_field(env->hstatus, HSTATUS_VGEIN) : 0;

    if (ISELECT_IPRIO0 <= isel && isel <= ISELECT_IPRIO15) {
        /* Local interrupt priority registers not available for VS-mode */
        if (!virt) {
            ret = rmw_iprio(riscv_cpu_mxl_bits(env),
                            isel, iprio, val, new_val, wr_mask,
                            (priv == PRV_M) ? IRQ_M_EXT : IRQ_S_EXT);
        }
    } else if (ISELECT_IMSIC_FIRST <= isel && isel <= ISELECT_IMSIC_LAST) {
        /* IMSIC registers only available when machine implements it. */
        if (env->aia_ireg_rmw_fn[priv]) {
            /* Selected guest interrupt file should not be zero */
            if (virt && (!vgein || env->geilen < vgein)) {
                goto done;
            }
            /* Call machine specific IMSIC register emulation */
            ret = env->aia_ireg_rmw_fn[priv](env->aia_ireg_rmw_fn_arg[priv],
                                    AIA_MAKE_IREG(isel, priv, virt, vgein,
                                                  riscv_cpu_mxl_bits(env)),
                                    val, new_val, wr_mask);
        }
    } else {
        isel_reserved = true;
    }

done:
    if (ret) {
        return (env->virt_enabled && virt && !isel_reserved) ?
               RISCV_EXCP_VIRT_INSTRUCTION_FAULT : RISCV_EXCP_ILLEGAL_INST;
    }
    return RISCV_EXCP_NONE;
}

static RISCVException rmw_xtopei(CPURISCVState *env, int csrno,
                                 target_ulong *val, target_ulong new_val,
                                 target_ulong wr_mask)
{
    bool virt;
    int ret = -EINVAL;
    target_ulong priv, vgein;

    /* Translate CSR number for VS-mode */
    csrno = aia_xlate_vs_csrno(env, csrno);

    /* Decode register details from CSR number */
    virt = false;
    switch (csrno) {
    case CSR_MTOPEI:
        priv = PRV_M;
        break;
    case CSR_STOPEI:
        if (env->mvien & MIP_SEIP && env->priv == PRV_S) {
            goto done;
        }
        priv = PRV_S;
        break;
    case CSR_VSTOPEI:
        priv = PRV_S;
        virt = true;
        break;
    default:
        goto done;
    };

    /* IMSIC CSRs only available when machine implements IMSIC. */
    if (!env->aia_ireg_rmw_fn[priv]) {
        goto done;
    }

    /* Find the selected guest interrupt file */
    vgein = (virt) ? get_field(env->hstatus, HSTATUS_VGEIN) : 0;

    /* Selected guest interrupt file should be valid */
    if (virt && (!vgein || env->geilen < vgein)) {
        goto done;
    }

    /* Call machine specific IMSIC register emulation for TOPEI */
    ret = env->aia_ireg_rmw_fn[priv](env->aia_ireg_rmw_fn_arg[priv],
                    AIA_MAKE_IREG(ISELECT_IMSIC_TOPEI, priv, virt, vgein,
                                  riscv_cpu_mxl_bits(env)),
                    val, new_val, wr_mask);

done:
    if (ret) {
        return (env->virt_enabled && virt) ?
               RISCV_EXCP_VIRT_INSTRUCTION_FAULT : RISCV_EXCP_ILLEGAL_INST;
    }
    return RISCV_EXCP_NONE;
}

static RISCVException read_mtvec(CPURISCVState *env, int csrno,
                                 target_ulong *val)
{
    *val = env->mtvec;
    return RISCV_EXCP_NONE;
}

static RISCVException write_mtvec(CPURISCVState *env, int csrno,
                                  target_ulong val)
{
    /* bits [1:0] encode mode; 0 = direct, 1 = vectored, 2 >= reserved */
    if ((val & 3) < 2) {
        env->mtvec = val;
    } else {
        qemu_log_mask(LOG_UNIMP, "CSR_MTVEC: reserved mode not supported\n");
    }
    return RISCV_EXCP_NONE;
}

static RISCVException read_mcountinhibit(CPURISCVState *env, int csrno,
                                         target_ulong *val)
{
    *val = env->mcountinhibit;
    return RISCV_EXCP_NONE;
}

static RISCVException write_mcountinhibit(CPURISCVState *env, int csrno,
                                          target_ulong val)
{
    int cidx;
    PMUCTRState *counter;
    RISCVCPU *cpu = env_archcpu(env);
    uint32_t present_ctrs = cpu->pmu_avail_ctrs | COUNTEREN_CY | COUNTEREN_IR;
    target_ulong updated_ctrs = (env->mcountinhibit ^ val) & present_ctrs;
    uint64_t mhpmctr_val, prev_count, curr_count;

    /* WARL register - disable unavailable counters; TM bit is always 0 */
    env->mcountinhibit = val & present_ctrs;

    /* Check if any other counter is also monitoring cycles/instructions */
    for (cidx = 0; cidx < RV_MAX_MHPMCOUNTERS; cidx++) {
        if (!(updated_ctrs & BIT(cidx)) ||
            (!riscv_pmu_ctr_monitor_cycles(env, cidx) &&
            !riscv_pmu_ctr_monitor_instructions(env, cidx))) {
            continue;
        }

        counter = &env->pmu_ctrs[cidx];

        if (!get_field(env->mcountinhibit, BIT(cidx))) {
            counter->mhpmcounter_prev =
                riscv_pmu_ctr_get_fixed_counters_val(env, cidx, false);
            if (riscv_cpu_mxl(env) == MXL_RV32) {
                counter->mhpmcounterh_prev =
                    riscv_pmu_ctr_get_fixed_counters_val(env, cidx, true);
            }

            if (cidx > 2) {
                mhpmctr_val = counter->mhpmcounter_val;
                if (riscv_cpu_mxl(env) == MXL_RV32) {
                    mhpmctr_val = mhpmctr_val |
                            ((uint64_t)counter->mhpmcounterh_val << 32);
                }
                riscv_pmu_setup_timer(env, mhpmctr_val, cidx);
            }
        } else {
            curr_count = riscv_pmu_ctr_get_fixed_counters_val(env, cidx, false);

            mhpmctr_val = counter->mhpmcounter_val;
            prev_count = counter->mhpmcounter_prev;
            if (riscv_cpu_mxl(env) == MXL_RV32) {
                uint64_t tmp =
                    riscv_pmu_ctr_get_fixed_counters_val(env, cidx, true);

                curr_count = curr_count | (tmp << 32);
                mhpmctr_val = mhpmctr_val |
                    ((uint64_t)counter->mhpmcounterh_val << 32);
                prev_count = prev_count |
                    ((uint64_t)counter->mhpmcounterh_prev << 32);
            }

            /* Adjust the counter for later reads. */
            mhpmctr_val = curr_count - prev_count + mhpmctr_val;
            counter->mhpmcounter_val = mhpmctr_val;
            if (riscv_cpu_mxl(env) == MXL_RV32) {
                counter->mhpmcounterh_val = mhpmctr_val >> 32;
            }
        }
    }

    return RISCV_EXCP_NONE;
}

static RISCVException read_mcounteren(CPURISCVState *env, int csrno,
                                      target_ulong *val)
{
    *val = env->mcounteren;
    return RISCV_EXCP_NONE;
}

static RISCVException write_mcounteren(CPURISCVState *env, int csrno,
                                       target_ulong val)
{
    RISCVCPU *cpu = env_archcpu(env);

    /* WARL register - disable unavailable counters */
    env->mcounteren = val & (cpu->pmu_avail_ctrs | COUNTEREN_CY | COUNTEREN_TM |
                             COUNTEREN_IR);
    return RISCV_EXCP_NONE;
}

/* Machine Trap Handling */
static RISCVException read_mscratch_i128(CPURISCVState *env, int csrno,
                                         Int128 *val)
{
    *val = int128_make128(env->mscratch, env->mscratchh);
    return RISCV_EXCP_NONE;
}

static RISCVException write_mscratch_i128(CPURISCVState *env, int csrno,
                                          Int128 val)
{
    env->mscratch = int128_getlo(val);
    env->mscratchh = int128_gethi(val);
    return RISCV_EXCP_NONE;
}

static RISCVException read_mscratch(CPURISCVState *env, int csrno,
                                    target_ulong *val)
{
    *val = env->mscratch;
    return RISCV_EXCP_NONE;
}

static RISCVException write_mscratch(CPURISCVState *env, int csrno,
                                     target_ulong val)
{
    env->mscratch = val;
    return RISCV_EXCP_NONE;
}

static RISCVException read_mepc(CPURISCVState *env, int csrno,
                                target_ulong *val)
{
    *val = env->mepc;
    return RISCV_EXCP_NONE;
}

static RISCVException write_mepc(CPURISCVState *env, int csrno,
                                 target_ulong val)
{
    env->mepc = val;
    return RISCV_EXCP_NONE;
}

static RISCVException read_mcause(CPURISCVState *env, int csrno,
                                  target_ulong *val)
{
    *val = env->mcause;
    return RISCV_EXCP_NONE;
}

static RISCVException write_mcause(CPURISCVState *env, int csrno,
                                   target_ulong val)
{
    env->mcause = val;
    return RISCV_EXCP_NONE;
}

static RISCVException read_mtval(CPURISCVState *env, int csrno,
                                 target_ulong *val)
{
    *val = env->mtval;
    return RISCV_EXCP_NONE;
}

static RISCVException write_mtval(CPURISCVState *env, int csrno,
                                  target_ulong val)
{
    env->mtval = val;
    return RISCV_EXCP_NONE;
}

/* Execution environment configuration setup */
static RISCVException read_menvcfg(CPURISCVState *env, int csrno,
                                   target_ulong *val)
{
    *val = env->menvcfg;
    return RISCV_EXCP_NONE;
}

static RISCVException write_menvcfg(CPURISCVState *env, int csrno,
                                    target_ulong val)
{
    const RISCVCPUConfig *cfg = riscv_cpu_cfg(env);
    uint64_t mask = MENVCFG_FIOM | MENVCFG_CBIE | MENVCFG_CBCFE | MENVCFG_CBZE;

    if (riscv_cpu_mxl(env) == MXL_RV64) {
        mask |= (cfg->ext_svpbmt ? MENVCFG_PBMTE : 0) |
                (cfg->ext_sstc ? MENVCFG_STCE : 0) |
                (cfg->ext_svadu ? MENVCFG_ADUE : 0);
    }
    env->menvcfg = (env->menvcfg & ~mask) | (val & mask);

    return RISCV_EXCP_NONE;
}

static RISCVException read_menvcfgh(CPURISCVState *env, int csrno,
                                    target_ulong *val)
{
    *val = env->menvcfg >> 32;
    return RISCV_EXCP_NONE;
}

static RISCVException write_menvcfgh(CPURISCVState *env, int csrno,
                                     target_ulong val)
{
    const RISCVCPUConfig *cfg = riscv_cpu_cfg(env);
    uint64_t mask = (cfg->ext_svpbmt ? MENVCFG_PBMTE : 0) |
                    (cfg->ext_sstc ? MENVCFG_STCE : 0) |
                    (cfg->ext_svadu ? MENVCFG_ADUE : 0);
    uint64_t valh = (uint64_t)val << 32;

    env->menvcfg = (env->menvcfg & ~mask) | (valh & mask);

    return RISCV_EXCP_NONE;
}

static RISCVException read_senvcfg(CPURISCVState *env, int csrno,
                                   target_ulong *val)
{
    RISCVException ret;

    ret = smstateen_acc_ok(env, 0, SMSTATEEN0_HSENVCFG);
    if (ret != RISCV_EXCP_NONE) {
        return ret;
    }

    *val = env->senvcfg;
    return RISCV_EXCP_NONE;
}

static RISCVException write_senvcfg(CPURISCVState *env, int csrno,
                                    target_ulong val)
{
    uint64_t mask = SENVCFG_FIOM | SENVCFG_CBIE | SENVCFG_CBCFE | SENVCFG_CBZE;
    RISCVException ret;

    ret = smstateen_acc_ok(env, 0, SMSTATEEN0_HSENVCFG);
    if (ret != RISCV_EXCP_NONE) {
        return ret;
    }

    env->senvcfg = (env->senvcfg & ~mask) | (val & mask);
    return RISCV_EXCP_NONE;
}

static RISCVException read_henvcfg(CPURISCVState *env, int csrno,
                                   target_ulong *val)
{
    RISCVException ret;

    ret = smstateen_acc_ok(env, 0, SMSTATEEN0_HSENVCFG);
    if (ret != RISCV_EXCP_NONE) {
        return ret;
    }

    /*
     * henvcfg.pbmte is read_only 0 when menvcfg.pbmte = 0
     * henvcfg.stce is read_only 0 when menvcfg.stce = 0
     * henvcfg.adue is read_only 0 when menvcfg.adue = 0
     */
    *val = env->henvcfg & (~(HENVCFG_PBMTE | HENVCFG_STCE | HENVCFG_ADUE) |
                           env->menvcfg);
    return RISCV_EXCP_NONE;
}

static RISCVException write_henvcfg(CPURISCVState *env, int csrno,
                                    target_ulong val)
{
    uint64_t mask = HENVCFG_FIOM | HENVCFG_CBIE | HENVCFG_CBCFE | HENVCFG_CBZE;
    RISCVException ret;

    ret = smstateen_acc_ok(env, 0, SMSTATEEN0_HSENVCFG);
    if (ret != RISCV_EXCP_NONE) {
        return ret;
    }

    if (riscv_cpu_mxl(env) == MXL_RV64) {
        mask |= env->menvcfg & (HENVCFG_PBMTE | HENVCFG_STCE | HENVCFG_ADUE);
    }

    env->henvcfg = (env->henvcfg & ~mask) | (val & mask);

    return RISCV_EXCP_NONE;
}

static RISCVException read_henvcfgh(CPURISCVState *env, int csrno,
                                    target_ulong *val)
{
    RISCVException ret;

    ret = smstateen_acc_ok(env, 0, SMSTATEEN0_HSENVCFG);
    if (ret != RISCV_EXCP_NONE) {
        return ret;
    }

    *val = (env->henvcfg & (~(HENVCFG_PBMTE | HENVCFG_STCE | HENVCFG_ADUE) |
                            env->menvcfg)) >> 32;
    return RISCV_EXCP_NONE;
}

static RISCVException write_henvcfgh(CPURISCVState *env, int csrno,
                                     target_ulong val)
{
    uint64_t mask = env->menvcfg & (HENVCFG_PBMTE | HENVCFG_STCE |
                                    HENVCFG_ADUE);
    uint64_t valh = (uint64_t)val << 32;
    RISCVException ret;

    ret = smstateen_acc_ok(env, 0, SMSTATEEN0_HSENVCFG);
    if (ret != RISCV_EXCP_NONE) {
        return ret;
    }

    env->henvcfg = (env->henvcfg & ~mask) | (valh & mask);
    return RISCV_EXCP_NONE;
}

static RISCVException read_mstateen(CPURISCVState *env, int csrno,
                                    target_ulong *val)
{
    *val = env->mstateen[csrno - CSR_MSTATEEN0];

    return RISCV_EXCP_NONE;
}

static RISCVException write_mstateen(CPURISCVState *env, int csrno,
                                     uint64_t wr_mask, target_ulong new_val)
{
    uint64_t *reg;

    reg = &env->mstateen[csrno - CSR_MSTATEEN0];
    *reg = (*reg & ~wr_mask) | (new_val & wr_mask);

    return RISCV_EXCP_NONE;
}

static RISCVException write_mstateen0(CPURISCVState *env, int csrno,
                                      target_ulong new_val)
{
    uint64_t wr_mask = SMSTATEEN_STATEEN | SMSTATEEN0_HSENVCFG;
    if (!riscv_has_ext(env, RVF)) {
        wr_mask |= SMSTATEEN0_FCSR;
    }

    if (env->priv_ver >= PRIV_VERSION_1_13_0) {
        wr_mask |= SMSTATEEN0_P1P13;
    }

    return write_mstateen(env, csrno, wr_mask, new_val);
}

static RISCVException write_mstateen_1_3(CPURISCVState *env, int csrno,
                                         target_ulong new_val)
{
    return write_mstateen(env, csrno, SMSTATEEN_STATEEN, new_val);
}

static RISCVException read_mstateenh(CPURISCVState *env, int csrno,
                                     target_ulong *val)
{
    *val = env->mstateen[csrno - CSR_MSTATEEN0H] >> 32;

    return RISCV_EXCP_NONE;
}

static RISCVException write_mstateenh(CPURISCVState *env, int csrno,
                                      uint64_t wr_mask, target_ulong new_val)
{
    uint64_t *reg, val;

    reg = &env->mstateen[csrno - CSR_MSTATEEN0H];
    val = (uint64_t)new_val << 32;
    val |= *reg & 0xFFFFFFFF;
    *reg = (*reg & ~wr_mask) | (val & wr_mask);

    return RISCV_EXCP_NONE;
}

static RISCVException write_mstateen0h(CPURISCVState *env, int csrno,
                                       target_ulong new_val)
{
    uint64_t wr_mask = SMSTATEEN_STATEEN | SMSTATEEN0_HSENVCFG;

    if (env->priv_ver >= PRIV_VERSION_1_13_0) {
        wr_mask |= SMSTATEEN0_P1P13;
    }

    return write_mstateenh(env, csrno, wr_mask, new_val);
}

static RISCVException write_mstateenh_1_3(CPURISCVState *env, int csrno,
                                          target_ulong new_val)
{
    return write_mstateenh(env, csrno, SMSTATEEN_STATEEN, new_val);
}

static RISCVException read_hstateen(CPURISCVState *env, int csrno,
                                    target_ulong *val)
{
    int index = csrno - CSR_HSTATEEN0;

    *val = env->hstateen[index] & env->mstateen[index];

    return RISCV_EXCP_NONE;
}

static RISCVException write_hstateen(CPURISCVState *env, int csrno,
                                     uint64_t mask, target_ulong new_val)
{
    int index = csrno - CSR_HSTATEEN0;
    uint64_t *reg, wr_mask;

    reg = &env->hstateen[index];
    wr_mask = env->mstateen[index] & mask;
    *reg = (*reg & ~wr_mask) | (new_val & wr_mask);

    return RISCV_EXCP_NONE;
}

static RISCVException write_hstateen0(CPURISCVState *env, int csrno,
                                      target_ulong new_val)
{
    uint64_t wr_mask = SMSTATEEN_STATEEN | SMSTATEEN0_HSENVCFG;

    if (!riscv_has_ext(env, RVF)) {
        wr_mask |= SMSTATEEN0_FCSR;
    }

    return write_hstateen(env, csrno, wr_mask, new_val);
}

static RISCVException write_hstateen_1_3(CPURISCVState *env, int csrno,
                                         target_ulong new_val)
{
    return write_hstateen(env, csrno, SMSTATEEN_STATEEN, new_val);
}

static RISCVException read_hstateenh(CPURISCVState *env, int csrno,
                                     target_ulong *val)
{
    int index = csrno - CSR_HSTATEEN0H;

    *val = (env->hstateen[index] >> 32) & (env->mstateen[index] >> 32);

    return RISCV_EXCP_NONE;
}

static RISCVException write_hstateenh(CPURISCVState *env, int csrno,
                                      uint64_t mask, target_ulong new_val)
{
    int index = csrno - CSR_HSTATEEN0H;
    uint64_t *reg, wr_mask, val;

    reg = &env->hstateen[index];
    val = (uint64_t)new_val << 32;
    val |= *reg & 0xFFFFFFFF;
    wr_mask = env->mstateen[index] & mask;
    *reg = (*reg & ~wr_mask) | (val & wr_mask);

    return RISCV_EXCP_NONE;
}

static RISCVException write_hstateen0h(CPURISCVState *env, int csrno,
                                       target_ulong new_val)
{
    uint64_t wr_mask = SMSTATEEN_STATEEN | SMSTATEEN0_HSENVCFG;

    return write_hstateenh(env, csrno, wr_mask, new_val);
}

static RISCVException write_hstateenh_1_3(CPURISCVState *env, int csrno,
                                          target_ulong new_val)
{
    return write_hstateenh(env, csrno, SMSTATEEN_STATEEN, new_val);
}

static RISCVException read_sstateen(CPURISCVState *env, int csrno,
                                    target_ulong *val)
{
    bool virt = env->virt_enabled;
    int index = csrno - CSR_SSTATEEN0;

    *val = env->sstateen[index] & env->mstateen[index];
    if (virt) {
        *val &= env->hstateen[index];
    }

    return RISCV_EXCP_NONE;
}

static RISCVException write_sstateen(CPURISCVState *env, int csrno,
                                     uint64_t mask, target_ulong new_val)
{
    bool virt = env->virt_enabled;
    int index = csrno - CSR_SSTATEEN0;
    uint64_t wr_mask;
    uint64_t *reg;

    wr_mask = env->mstateen[index] & mask;
    if (virt) {
        wr_mask &= env->hstateen[index];
    }

    reg = &env->sstateen[index];
    *reg = (*reg & ~wr_mask) | (new_val & wr_mask);

    return RISCV_EXCP_NONE;
}

static RISCVException write_sstateen0(CPURISCVState *env, int csrno,
                                      target_ulong new_val)
{
    uint64_t wr_mask = SMSTATEEN_STATEEN | SMSTATEEN0_HSENVCFG;

    if (!riscv_has_ext(env, RVF)) {
        wr_mask |= SMSTATEEN0_FCSR;
    }

    return write_sstateen(env, csrno, wr_mask, new_val);
}

static RISCVException write_sstateen_1_3(CPURISCVState *env, int csrno,
                                      target_ulong new_val)
{
    return write_sstateen(env, csrno, SMSTATEEN_STATEEN, new_val);
}

static RISCVException rmw_mip64(CPURISCVState *env, int csrno,
                                uint64_t *ret_val,
                                uint64_t new_val, uint64_t wr_mask)
{
    uint64_t old_mip, mask = wr_mask & delegable_ints;
    uint32_t gin;

    if (mask & MIP_SEIP) {
        env->software_seip = new_val & MIP_SEIP;
        new_val |= env->external_seip * MIP_SEIP;
    }

    if (riscv_cpu_cfg(env)->ext_sstc && (env->priv == PRV_M) &&
        get_field(env->menvcfg, MENVCFG_STCE)) {
        /* sstc extension forbids STIP & VSTIP to be writeable in mip */
        mask = mask & ~(MIP_STIP | MIP_VSTIP);
    }

    if (mask) {
        old_mip = riscv_cpu_update_mip(env, mask, (new_val & mask));
    } else {
        old_mip = env->mip;
    }

    if (csrno != CSR_HVIP) {
        gin = get_field(env->hstatus, HSTATUS_VGEIN);
        old_mip |= (env->hgeip & ((target_ulong)1 << gin)) ? MIP_VSEIP : 0;
        old_mip |= env->vstime_irq ? MIP_VSTIP : 0;
    }

    if (ret_val) {
        *ret_val = old_mip;
    }

    return RISCV_EXCP_NONE;
}

static RISCVException rmw_mip(CPURISCVState *env, int csrno,
                              target_ulong *ret_val,
                              target_ulong new_val, target_ulong wr_mask)
{
    uint64_t rval;
    RISCVException ret;

    ret = rmw_mip64(env, csrno, &rval, new_val, wr_mask);
    if (ret_val) {
        *ret_val = rval;
    }

    return ret;
}

static RISCVException rmw_miph(CPURISCVState *env, int csrno,
                               target_ulong *ret_val,
                               target_ulong new_val, target_ulong wr_mask)
{
    uint64_t rval;
    RISCVException ret;

    ret = rmw_mip64(env, csrno, &rval,
        ((uint64_t)new_val) << 32, ((uint64_t)wr_mask) << 32);
    if (ret_val) {
        *ret_val = rval >> 32;
    }

    return ret;
}

/*
 * The function is written for two use-cases:
 * 1- To access mvip csr as is for m-mode access.
 * 2- To access sip as a combination of mip and mvip for s-mode.
 *
 * Both report bits 1, 5, 9 and 13:63 but with the exception of
 * STIP being read-only zero in case of mvip when sstc extension
 * is present.
 * Also, sip needs to be read-only zero when both mideleg[i] and
 * mvien[i] are zero but mvip needs to be an alias of mip.
 */
static RISCVException rmw_mvip64(CPURISCVState *env, int csrno,
                                uint64_t *ret_val,
                                uint64_t new_val, uint64_t wr_mask)
{
    RISCVCPU *cpu = env_archcpu(env);
    target_ulong ret_mip = 0;
    RISCVException ret;
    uint64_t old_mvip;

    /*
     * mideleg[i]  mvien[i]
     *   0           0      No delegation. mvip[i] is alias of mip[i].
     *   0           1      mvip[i] becomes source of interrupt, mip bypassed.
     *   1           X      mip[i] is source of interrupt and mvip[i] aliases
     *                      mip[i].
     *
     *   So alias condition would be for bits:
     *      ((S_MODE_INTERRUPTS | LOCAL_INTERRUPTS) & (mideleg | ~mvien)) |
     *          (!sstc & MIP_STIP)
     *
     *   Non-alias condition will be for bits:
     *      (S_MODE_INTERRUPTS | LOCAL_INTERRUPTS) & (~mideleg & mvien)
     *
     *  alias_mask denotes the bits that come from mip nalias_mask denotes bits
     *  that come from hvip.
     */
    uint64_t alias_mask = ((S_MODE_INTERRUPTS | LOCAL_INTERRUPTS) &
        (env->mideleg | ~env->mvien)) | MIP_STIP;
    uint64_t nalias_mask = (S_MODE_INTERRUPTS | LOCAL_INTERRUPTS) &
        (~env->mideleg & env->mvien);
    uint64_t wr_mask_mvip;
    uint64_t wr_mask_mip;

    /*
     * mideleg[i]  mvien[i]
     *   0           0      sip[i] read-only zero.
     *   0           1      sip[i] alias of mvip[i].
     *   1           X      sip[i] alias of mip[i].
     *
     *  Both alias and non-alias mask remain same for sip except for bits
     *  which are zero in both mideleg and mvien.
     */
    if (csrno == CSR_SIP) {
        /* Remove bits that are zero in both mideleg and mvien. */
        alias_mask &= (env->mideleg | env->mvien);
        nalias_mask &= (env->mideleg | env->mvien);
    }

    /*
     * If sstc is present, mvip.STIP is not an alias of mip.STIP so clear
     * that our in mip returned value.
     */
    if (cpu->cfg.ext_sstc && (env->priv == PRV_M) &&
        get_field(env->menvcfg, MENVCFG_STCE)) {
        alias_mask &= ~MIP_STIP;
    }

    wr_mask_mip = wr_mask & alias_mask & mvip_writable_mask;
    wr_mask_mvip = wr_mask & nalias_mask & mvip_writable_mask;

    /*
     * For bits set in alias_mask, mvip needs to be alias of mip, so forward
     * this to rmw_mip.
     */
    ret = rmw_mip(env, CSR_MIP, &ret_mip, new_val, wr_mask_mip);
    if (ret != RISCV_EXCP_NONE) {
        return ret;
    }

    old_mvip = env->mvip;

    /*
     * Write to mvip. Update only non-alias bits. Alias bits were updated
     * in mip in rmw_mip above.
     */
    if (wr_mask_mvip) {
        env->mvip = (env->mvip & ~wr_mask_mvip) | (new_val & wr_mask_mvip);

        /*
         * Given mvip is separate source from mip, we need to trigger interrupt
         * from here separately. Normally this happen from riscv_cpu_update_mip.
         */
        riscv_cpu_interrupt(env);
    }

    if (ret_val) {
        ret_mip &= alias_mask;
        old_mvip &= nalias_mask;

        *ret_val = old_mvip | ret_mip;
    }

    return RISCV_EXCP_NONE;
}

static RISCVException rmw_mvip(CPURISCVState *env, int csrno,
                              target_ulong *ret_val,
                              target_ulong new_val, target_ulong wr_mask)
{
    uint64_t rval;
    RISCVException ret;

    ret = rmw_mvip64(env, csrno, &rval, new_val, wr_mask);
    if (ret_val) {
        *ret_val = rval;
    }

    return ret;
}

static RISCVException rmw_mviph(CPURISCVState *env, int csrno,
                               target_ulong *ret_val,
                               target_ulong new_val, target_ulong wr_mask)
{
    uint64_t rval;
    RISCVException ret;

    ret = rmw_mvip64(env, csrno, &rval,
        ((uint64_t)new_val) << 32, ((uint64_t)wr_mask) << 32);
    if (ret_val) {
        *ret_val = rval >> 32;
    }

    return ret;
}

/* Supervisor Trap Setup */
static RISCVException read_sstatus_i128(CPURISCVState *env, int csrno,
                                        Int128 *val)
{
    uint64_t mask = sstatus_v1_10_mask;
    uint64_t sstatus = env->mstatus & mask;
    if (env->xl != MXL_RV32 || env->debugger) {
        mask |= SSTATUS64_UXL;
    }

    *val = int128_make128(sstatus, add_status_sd(MXL_RV128, sstatus));
    return RISCV_EXCP_NONE;
}

static RISCVException read_sstatus(CPURISCVState *env, int csrno,
                                   target_ulong *val)
{
    target_ulong mask = (sstatus_v1_10_mask);
    if (env->xl != MXL_RV32 || env->debugger) {
        mask |= SSTATUS64_UXL;
    }
    /* TODO: Use SXL not MXL. */
    *val = add_status_sd(riscv_cpu_mxl(env), env->mstatus & mask);
    return RISCV_EXCP_NONE;
}

static RISCVException write_sstatus(CPURISCVState *env, int csrno,
                                    target_ulong val)
{
    target_ulong mask = (sstatus_v1_10_mask);

    if (env->xl != MXL_RV32 || env->debugger) {
        if ((val & SSTATUS64_UXL) != 0) {
            mask |= SSTATUS64_UXL;
        }
    }
    target_ulong newval = (env->mstatus & ~mask) | (val & mask);
    return write_mstatus(env, CSR_MSTATUS, newval);
}

static RISCVException rmw_vsie64(CPURISCVState *env, int csrno,
                                 uint64_t *ret_val,
                                 uint64_t new_val, uint64_t wr_mask)
{
    uint64_t alias_mask = (LOCAL_INTERRUPTS | VS_MODE_INTERRUPTS) &
                            env->hideleg;
    uint64_t nalias_mask = LOCAL_INTERRUPTS & (~env->hideleg & env->hvien);
    uint64_t rval, rval_vs, vsbits;
    uint64_t wr_mask_vsie;
    uint64_t wr_mask_mie;
    RISCVException ret;

    /* Bring VS-level bits to correct position */
    vsbits = new_val & (VS_MODE_INTERRUPTS >> 1);
    new_val &= ~(VS_MODE_INTERRUPTS >> 1);
    new_val |= vsbits << 1;

    vsbits = wr_mask & (VS_MODE_INTERRUPTS >> 1);
    wr_mask &= ~(VS_MODE_INTERRUPTS >> 1);
    wr_mask |= vsbits << 1;

    wr_mask_mie = wr_mask & alias_mask;
    wr_mask_vsie = wr_mask & nalias_mask;

    ret = rmw_mie64(env, csrno, &rval, new_val, wr_mask_mie);

    rval_vs = env->vsie & nalias_mask;
    env->vsie = (env->vsie & ~wr_mask_vsie) | (new_val & wr_mask_vsie);

    if (ret_val) {
        rval &= alias_mask;
        vsbits = rval & VS_MODE_INTERRUPTS;
        rval &= ~VS_MODE_INTERRUPTS;
        *ret_val = rval | (vsbits >> 1) | rval_vs;
    }

    return ret;
}

static RISCVException rmw_vsie(CPURISCVState *env, int csrno,
                               target_ulong *ret_val,
                               target_ulong new_val, target_ulong wr_mask)
{
    uint64_t rval;
    RISCVException ret;

    ret = rmw_vsie64(env, csrno, &rval, new_val, wr_mask);
    if (ret_val) {
        *ret_val = rval;
    }

    return ret;
}

static RISCVException rmw_vsieh(CPURISCVState *env, int csrno,
                                target_ulong *ret_val,
                                target_ulong new_val, target_ulong wr_mask)
{
    uint64_t rval;
    RISCVException ret;

    ret = rmw_vsie64(env, csrno, &rval,
        ((uint64_t)new_val) << 32, ((uint64_t)wr_mask) << 32);
    if (ret_val) {
        *ret_val = rval >> 32;
    }

    return ret;
}

static RISCVException rmw_sie64(CPURISCVState *env, int csrno,
                                uint64_t *ret_val,
                                uint64_t new_val, uint64_t wr_mask)
{
    uint64_t nalias_mask = (S_MODE_INTERRUPTS | LOCAL_INTERRUPTS) &
        (~env->mideleg & env->mvien);
    uint64_t alias_mask = (S_MODE_INTERRUPTS | LOCAL_INTERRUPTS) & env->mideleg;
    uint64_t sie_mask = wr_mask & nalias_mask;
    RISCVException ret;

    /*
     * mideleg[i]  mvien[i]
     *   0           0      sie[i] read-only zero.
     *   0           1      sie[i] is a separate writable bit.
     *   1           X      sie[i] alias of mie[i].
     *
     *  Both alias and non-alias mask remain same for sip except for bits
     *  which are zero in both mideleg and mvien.
     */
    if (env->virt_enabled) {
        if (env->hvictl & HVICTL_VTI) {
            return RISCV_EXCP_VIRT_INSTRUCTION_FAULT;
        }
        ret = rmw_vsie64(env, CSR_VSIE, ret_val, new_val, wr_mask);
        if (ret_val) {
            *ret_val &= alias_mask;
        }
    } else {
        ret = rmw_mie64(env, csrno, ret_val, new_val, wr_mask & alias_mask);
        if (ret_val) {
            *ret_val &= alias_mask;
            *ret_val |= env->sie & nalias_mask;
        }

        env->sie = (env->sie & ~sie_mask) | (new_val & sie_mask);
    }

    return ret;
}

static RISCVException rmw_sie(CPURISCVState *env, int csrno,
                              target_ulong *ret_val,
                              target_ulong new_val, target_ulong wr_mask)
{
    uint64_t rval;
    RISCVException ret;

    ret = rmw_sie64(env, csrno, &rval, new_val, wr_mask);
    if (ret == RISCV_EXCP_NONE && ret_val) {
        *ret_val = rval;
    }

    return ret;
}

static RISCVException rmw_sieh(CPURISCVState *env, int csrno,
                               target_ulong *ret_val,
                               target_ulong new_val, target_ulong wr_mask)
{
    uint64_t rval;
    RISCVException ret;

    ret = rmw_sie64(env, csrno, &rval,
        ((uint64_t)new_val) << 32, ((uint64_t)wr_mask) << 32);
    if (ret_val) {
        *ret_val = rval >> 32;
    }

    return ret;
}

static RISCVException read_stvec(CPURISCVState *env, int csrno,
                                 target_ulong *val)
{
    *val = env->stvec;
    return RISCV_EXCP_NONE;
}

static RISCVException write_stvec(CPURISCVState *env, int csrno,
                                  target_ulong val)
{
    /* bits [1:0] encode mode; 0 = direct, 1 = vectored, 2 >= reserved */
    if ((val & 3) < 2) {
        env->stvec = val;
    } else {
        qemu_log_mask(LOG_UNIMP, "CSR_STVEC: reserved mode not supported\n");
    }
    return RISCV_EXCP_NONE;
}

static RISCVException read_scounteren(CPURISCVState *env, int csrno,
                                      target_ulong *val)
{
    *val = env->scounteren;
    return RISCV_EXCP_NONE;
}

static RISCVException write_scounteren(CPURISCVState *env, int csrno,
                                       target_ulong val)
{
    RISCVCPU *cpu = env_archcpu(env);

    /* WARL register - disable unavailable counters */
    env->scounteren = val & (cpu->pmu_avail_ctrs | COUNTEREN_CY | COUNTEREN_TM |
                             COUNTEREN_IR);
    return RISCV_EXCP_NONE;
}

/* Supervisor Trap Handling */
static RISCVException read_sscratch_i128(CPURISCVState *env, int csrno,
                                         Int128 *val)
{
    *val = int128_make128(env->sscratch, env->sscratchh);
    return RISCV_EXCP_NONE;
}

static RISCVException write_sscratch_i128(CPURISCVState *env, int csrno,
                                          Int128 val)
{
    env->sscratch = int128_getlo(val);
    env->sscratchh = int128_gethi(val);
    return RISCV_EXCP_NONE;
}

static RISCVException read_sscratch(CPURISCVState *env, int csrno,
                                    target_ulong *val)
{
    *val = env->sscratch;
    return RISCV_EXCP_NONE;
}

static RISCVException write_sscratch(CPURISCVState *env, int csrno,
                                     target_ulong val)
{
    env->sscratch = val;
    return RISCV_EXCP_NONE;
}

static RISCVException read_sepc(CPURISCVState *env, int csrno,
                                target_ulong *val)
{
    *val = env->sepc;
    return RISCV_EXCP_NONE;
}

static RISCVException write_sepc(CPURISCVState *env, int csrno,
                                 target_ulong val)
{
    env->sepc = val;
    return RISCV_EXCP_NONE;
}

static RISCVException read_scause(CPURISCVState *env, int csrno,
                                  target_ulong *val)
{
    *val = env->scause;
    return RISCV_EXCP_NONE;
}

static RISCVException write_scause(CPURISCVState *env, int csrno,
                                   target_ulong val)
{
    env->scause = val;
    return RISCV_EXCP_NONE;
}

static RISCVException read_stval(CPURISCVState *env, int csrno,
                                 target_ulong *val)
{
    *val = env->stval;
    return RISCV_EXCP_NONE;
}

static RISCVException write_stval(CPURISCVState *env, int csrno,
                                  target_ulong val)
{
    env->stval = val;
    return RISCV_EXCP_NONE;
}

static RISCVException rmw_hvip64(CPURISCVState *env, int csrno,
                                 uint64_t *ret_val,
                                 uint64_t new_val, uint64_t wr_mask);

static RISCVException rmw_vsip64(CPURISCVState *env, int csrno,
                                 uint64_t *ret_val,
                                 uint64_t new_val, uint64_t wr_mask)
{
    RISCVException ret;
    uint64_t rval, mask = env->hideleg & VS_MODE_INTERRUPTS;
    uint64_t vsbits;

    /* Add virtualized bits into vsip mask. */
    mask |= env->hvien & ~env->hideleg;

    /* Bring VS-level bits to correct position */
    vsbits = new_val & (VS_MODE_INTERRUPTS >> 1);
    new_val &= ~(VS_MODE_INTERRUPTS >> 1);
    new_val |= vsbits << 1;
    vsbits = wr_mask & (VS_MODE_INTERRUPTS >> 1);
    wr_mask &= ~(VS_MODE_INTERRUPTS >> 1);
    wr_mask |= vsbits << 1;

    ret = rmw_hvip64(env, csrno, &rval, new_val,
                     wr_mask & mask & vsip_writable_mask);
    if (ret_val) {
        rval &= mask;
        vsbits = rval & VS_MODE_INTERRUPTS;
        rval &= ~VS_MODE_INTERRUPTS;
        *ret_val = rval | (vsbits >> 1);
    }

    return ret;
}

static RISCVException rmw_vsip(CPURISCVState *env, int csrno,
                               target_ulong *ret_val,
                               target_ulong new_val, target_ulong wr_mask)
{
    uint64_t rval;
    RISCVException ret;

    ret = rmw_vsip64(env, csrno, &rval, new_val, wr_mask);
    if (ret_val) {
        *ret_val = rval;
    }

    return ret;
}

static RISCVException rmw_vsiph(CPURISCVState *env, int csrno,
                                target_ulong *ret_val,
                                target_ulong new_val, target_ulong wr_mask)
{
    uint64_t rval;
    RISCVException ret;

    ret = rmw_vsip64(env, csrno, &rval,
        ((uint64_t)new_val) << 32, ((uint64_t)wr_mask) << 32);
    if (ret_val) {
        *ret_val = rval >> 32;
    }

    return ret;
}

static RISCVException rmw_sip64(CPURISCVState *env, int csrno,
                                uint64_t *ret_val,
                                uint64_t new_val, uint64_t wr_mask)
{
    RISCVException ret;
    uint64_t mask = (env->mideleg | env->mvien) & sip_writable_mask;

    if (env->virt_enabled) {
        if (env->hvictl & HVICTL_VTI) {
            return RISCV_EXCP_VIRT_INSTRUCTION_FAULT;
        }
        ret = rmw_vsip64(env, CSR_VSIP, ret_val, new_val, wr_mask);
    } else {
        ret = rmw_mvip64(env, csrno, ret_val, new_val, wr_mask & mask);
    }

    if (ret_val) {
        *ret_val &= (env->mideleg | env->mvien) &
            (S_MODE_INTERRUPTS | LOCAL_INTERRUPTS);
    }

    return ret;
}

static RISCVException rmw_sip(CPURISCVState *env, int csrno,
                              target_ulong *ret_val,
                              target_ulong new_val, target_ulong wr_mask)
{
    uint64_t rval;
    RISCVException ret;

    ret = rmw_sip64(env, csrno, &rval, new_val, wr_mask);
    if (ret_val) {
        *ret_val = rval;
    }

    return ret;
}

static RISCVException rmw_siph(CPURISCVState *env, int csrno,
                               target_ulong *ret_val,
                               target_ulong new_val, target_ulong wr_mask)
{
    uint64_t rval;
    RISCVException ret;

    ret = rmw_sip64(env, csrno, &rval,
        ((uint64_t)new_val) << 32, ((uint64_t)wr_mask) << 32);
    if (ret_val) {
        *ret_val = rval >> 32;
    }

    return ret;
}

/* Supervisor Protection and Translation */
static RISCVException read_satp(CPURISCVState *env, int csrno,
                                target_ulong *val)
{
    if (!riscv_cpu_cfg(env)->mmu) {
        *val = 0;
        return RISCV_EXCP_NONE;
    }
    *val = env->satp;
    return RISCV_EXCP_NONE;
}

static RISCVException write_satp(CPURISCVState *env, int csrno,
                                 target_ulong val)
{
    if (!riscv_cpu_cfg(env)->mmu) {
        return RISCV_EXCP_NONE;
    }

    env->satp = legalize_xatp(env, env->satp, val);
    return RISCV_EXCP_NONE;
}

static RISCVException read_vstopi(CPURISCVState *env, int csrno,
                                  target_ulong *val)
{
    int irq, ret;
    target_ulong topei;
    uint64_t vseip, vsgein;
    uint32_t iid, iprio, hviid, hviprio, gein;
    uint32_t s, scount = 0, siid[VSTOPI_NUM_SRCS], siprio[VSTOPI_NUM_SRCS];

    gein = get_field(env->hstatus, HSTATUS_VGEIN);
    hviid = get_field(env->hvictl, HVICTL_IID);
    hviprio = get_field(env->hvictl, HVICTL_IPRIO);

    if (gein) {
        vsgein = (env->hgeip & (1ULL << gein)) ? MIP_VSEIP : 0;
        vseip = env->mie & (env->mip | vsgein) & MIP_VSEIP;
        if (gein <= env->geilen && vseip) {
            siid[scount] = IRQ_S_EXT;
            siprio[scount] = IPRIO_MMAXIPRIO + 1;
            if (env->aia_ireg_rmw_fn[PRV_S]) {
                /*
                 * Call machine specific IMSIC register emulation for
                 * reading TOPEI.
                 */
                ret = env->aia_ireg_rmw_fn[PRV_S](
                        env->aia_ireg_rmw_fn_arg[PRV_S],
                        AIA_MAKE_IREG(ISELECT_IMSIC_TOPEI, PRV_S, true, gein,
                                      riscv_cpu_mxl_bits(env)),
                        &topei, 0, 0);
                if (!ret && topei) {
                    siprio[scount] = topei & IMSIC_TOPEI_IPRIO_MASK;
                }
            }
            scount++;
        }
    } else {
        if (hviid == IRQ_S_EXT && hviprio) {
            siid[scount] = IRQ_S_EXT;
            siprio[scount] = hviprio;
            scount++;
        }
    }

    if (env->hvictl & HVICTL_VTI) {
        if (hviid != IRQ_S_EXT) {
            siid[scount] = hviid;
            siprio[scount] = hviprio;
            scount++;
        }
    } else {
        irq = riscv_cpu_vsirq_pending(env);
        if (irq != IRQ_S_EXT && 0 < irq && irq <= 63) {
            siid[scount] = irq;
            siprio[scount] = env->hviprio[irq];
            scount++;
        }
    }

    iid = 0;
    iprio = UINT_MAX;
    for (s = 0; s < scount; s++) {
        if (siprio[s] < iprio) {
            iid = siid[s];
            iprio = siprio[s];
        }
    }

    if (iid) {
        if (env->hvictl & HVICTL_IPRIOM) {
            if (iprio > IPRIO_MMAXIPRIO) {
                iprio = IPRIO_MMAXIPRIO;
            }
            if (!iprio) {
                if (riscv_cpu_default_priority(iid) > IPRIO_DEFAULT_S) {
                    iprio = IPRIO_MMAXIPRIO;
                }
            }
        } else {
            iprio = 1;
        }
    } else {
        iprio = 0;
    }

    *val = (iid & TOPI_IID_MASK) << TOPI_IID_SHIFT;
    *val |= iprio;

    return RISCV_EXCP_NONE;
}

static RISCVException read_stopi(CPURISCVState *env, int csrno,
                                 target_ulong *val)
{
    int irq;
    uint8_t iprio;

    if (env->virt_enabled) {
        return read_vstopi(env, CSR_VSTOPI, val);
    }

    irq = riscv_cpu_sirq_pending(env);
    if (irq <= 0 || irq > 63) {
        *val = 0;
    } else {
        iprio = env->siprio[irq];
        if (!iprio) {
            if (riscv_cpu_default_priority(irq) > IPRIO_DEFAULT_S) {
                iprio = IPRIO_MMAXIPRIO;
           }
        }
        *val = (irq & TOPI_IID_MASK) << TOPI_IID_SHIFT;
        *val |= iprio;
    }

    return RISCV_EXCP_NONE;
}

/* Hypervisor Extensions */
static RISCVException read_hstatus(CPURISCVState *env, int csrno,
                                   target_ulong *val)
{
    *val = env->hstatus;
    if (riscv_cpu_mxl(env) != MXL_RV32) {
        /* We only support 64-bit VSXL */
        *val = set_field(*val, HSTATUS_VSXL, 2);
    }
    /* We only support little endian */
    *val = set_field(*val, HSTATUS_VSBE, 0);
    return RISCV_EXCP_NONE;
}

static RISCVException write_hstatus(CPURISCVState *env, int csrno,
                                    target_ulong val)
{
    env->hstatus = val;
    if (riscv_cpu_mxl(env) != MXL_RV32 && get_field(val, HSTATUS_VSXL) != 2) {
        qemu_log_mask(LOG_UNIMP,
                      "QEMU does not support mixed HSXLEN options.");
    }
    if (get_field(val, HSTATUS_VSBE) != 0) {
        qemu_log_mask(LOG_UNIMP, "QEMU does not support big endian guests.");
    }
    return RISCV_EXCP_NONE;
}

static RISCVException read_hedeleg(CPURISCVState *env, int csrno,
                                   target_ulong *val)
{
    *val = env->hedeleg;
    return RISCV_EXCP_NONE;
}

static RISCVException write_hedeleg(CPURISCVState *env, int csrno,
                                    target_ulong val)
{
    env->hedeleg = val & vs_delegable_excps;
    return RISCV_EXCP_NONE;
}

static RISCVException read_hedelegh(CPURISCVState *env, int csrno,
                                   target_ulong *val)
{
    RISCVException ret;
    ret = smstateen_acc_ok(env, 0, SMSTATEEN0_P1P13);
    if (ret != RISCV_EXCP_NONE) {
        return ret;
    }

    /* Reserved, now read zero */
    *val = 0;
    return RISCV_EXCP_NONE;
}

static RISCVException write_hedelegh(CPURISCVState *env, int csrno,
                                    target_ulong val)
{
    RISCVException ret;
    ret = smstateen_acc_ok(env, 0, SMSTATEEN0_P1P13);
    if (ret != RISCV_EXCP_NONE) {
        return ret;
    }

    /* Reserved, now write ignore */
    return RISCV_EXCP_NONE;
}

static RISCVException rmw_hvien64(CPURISCVState *env, int csrno,
                                    uint64_t *ret_val,
                                    uint64_t new_val, uint64_t wr_mask)
{
    uint64_t mask = wr_mask & hvien_writable_mask;

    if (ret_val) {
        *ret_val = env->hvien;
    }

    env->hvien = (env->hvien & ~mask) | (new_val & mask);

    return RISCV_EXCP_NONE;
}

static RISCVException rmw_hvien(CPURISCVState *env, int csrno,
                               target_ulong *ret_val,
                               target_ulong new_val, target_ulong wr_mask)
{
    uint64_t rval;
    RISCVException ret;

    ret = rmw_hvien64(env, csrno, &rval, new_val, wr_mask);
    if (ret_val) {
        *ret_val = rval;
    }

    return ret;
}

static RISCVException rmw_hvienh(CPURISCVState *env, int csrno,
                                   target_ulong *ret_val,
                                   target_ulong new_val, target_ulong wr_mask)
{
    uint64_t rval;
    RISCVException ret;

    ret = rmw_hvien64(env, csrno, &rval,
        ((uint64_t)new_val) << 32, ((uint64_t)wr_mask) << 32);
    if (ret_val) {
        *ret_val = rval >> 32;
    }

    return ret;
}

static RISCVException rmw_hideleg64(CPURISCVState *env, int csrno,
                                    uint64_t *ret_val,
                                    uint64_t new_val, uint64_t wr_mask)
{
    uint64_t mask = wr_mask & vs_delegable_ints;

    if (ret_val) {
        *ret_val = env->hideleg & vs_delegable_ints;
    }

    env->hideleg = (env->hideleg & ~mask) | (new_val & mask);
    return RISCV_EXCP_NONE;
}

static RISCVException rmw_hideleg(CPURISCVState *env, int csrno,
                                  target_ulong *ret_val,
                                  target_ulong new_val, target_ulong wr_mask)
{
    uint64_t rval;
    RISCVException ret;

    ret = rmw_hideleg64(env, csrno, &rval, new_val, wr_mask);
    if (ret_val) {
        *ret_val = rval;
    }

    return ret;
}

static RISCVException rmw_hidelegh(CPURISCVState *env, int csrno,
                                   target_ulong *ret_val,
                                   target_ulong new_val, target_ulong wr_mask)
{
    uint64_t rval;
    RISCVException ret;

    ret = rmw_hideleg64(env, csrno, &rval,
        ((uint64_t)new_val) << 32, ((uint64_t)wr_mask) << 32);
    if (ret_val) {
        *ret_val = rval >> 32;
    }

    return ret;
}

/*
 * The function is written for two use-cases:
 * 1- To access hvip csr as is for HS-mode access.
 * 2- To access vsip as a combination of hvip, and mip for vs-mode.
 *
 * Both report bits 2, 6, 10 and 13:63.
 * vsip needs to be read-only zero when both hideleg[i] and
 * hvien[i] are zero.
 */
static RISCVException rmw_hvip64(CPURISCVState *env, int csrno,
                                 uint64_t *ret_val,
                                 uint64_t new_val, uint64_t wr_mask)
{
    RISCVException ret;
    uint64_t old_hvip;
    uint64_t ret_mip;

    /*
     * For bits 10, 6 and 2, vsip[i] is an alias of hip[i]. These bits are
     * present in hip, hvip and mip. Where mip[i] is alias of hip[i] and hvip[i]
     * is OR'ed in hip[i] to inject virtual interrupts from hypervisor. These
     * bits are actually being maintained in mip so we read them from there.
     * This way we have a single source of truth and allows for easier
     * implementation.
     *
     * For bits 13:63 we have:
     *
     * hideleg[i]  hvien[i]
     *   0           0      No delegation. vsip[i] readonly zero.
     *   0           1      vsip[i] is alias of hvip[i], sip bypassed.
     *   1           X      vsip[i] is alias of sip[i], hvip bypassed.
     *
     *  alias_mask denotes the bits that come from sip (mip here given we
     *  maintain all bits there). nalias_mask denotes bits that come from
     *  hvip.
     */
    uint64_t alias_mask = (env->hideleg | ~env->hvien) | VS_MODE_INTERRUPTS;
    uint64_t nalias_mask = (~env->hideleg & env->hvien);
    uint64_t wr_mask_hvip;
    uint64_t wr_mask_mip;

    /*
     * Both alias and non-alias mask remain same for vsip except:
     *  1- For VS* bits if they are zero in hideleg.
     *  2- For 13:63 bits if they are zero in both hideleg and hvien.
     */
    if (csrno == CSR_VSIP) {
        /* zero-out VS* bits that are not delegated to VS mode. */
        alias_mask &= (env->hideleg | ~VS_MODE_INTERRUPTS);

        /*
         * zero-out 13:63 bits that are zero in both hideleg and hvien.
         * nalias_mask mask can not contain any VS* bits so only second
         * condition applies on it.
         */
        nalias_mask &= (env->hideleg | env->hvien);
        alias_mask &= (env->hideleg | env->hvien);
    }

    wr_mask_hvip = wr_mask & nalias_mask & hvip_writable_mask;
    wr_mask_mip = wr_mask & alias_mask & hvip_writable_mask;

    /* Aliased bits, bits 10, 6, 2 need to come from mip. */
    ret = rmw_mip64(env, csrno, &ret_mip, new_val, wr_mask_mip);
    if (ret != RISCV_EXCP_NONE) {
        return ret;
    }

    old_hvip = env->hvip;

    if (wr_mask_hvip) {
        env->hvip = (env->hvip & ~wr_mask_hvip) | (new_val & wr_mask_hvip);

        /*
         * Given hvip is separate source from mip, we need to trigger interrupt
         * from here separately. Normally this happen from riscv_cpu_update_mip.
         */
        riscv_cpu_interrupt(env);
    }

    if (ret_val) {
        /* Only take VS* bits from mip. */
        ret_mip &= alias_mask;

        /* Take in non-delegated 13:63 bits from hvip. */
        old_hvip &= nalias_mask;

        *ret_val = ret_mip | old_hvip;
    }

    return ret;
}

static RISCVException rmw_hvip(CPURISCVState *env, int csrno,
                               target_ulong *ret_val,
                               target_ulong new_val, target_ulong wr_mask)
{
    uint64_t rval;
    RISCVException ret;

    ret = rmw_hvip64(env, csrno, &rval, new_val, wr_mask);
    if (ret_val) {
        *ret_val = rval;
    }

    return ret;
}

static RISCVException rmw_hviph(CPURISCVState *env, int csrno,
                                target_ulong *ret_val,
                                target_ulong new_val, target_ulong wr_mask)
{
    uint64_t rval;
    RISCVException ret;

    ret = rmw_hvip64(env, csrno, &rval,
        ((uint64_t)new_val) << 32, ((uint64_t)wr_mask) << 32);
    if (ret_val) {
        *ret_val = rval >> 32;
    }

    return ret;
}

static RISCVException rmw_hip(CPURISCVState *env, int csrno,
                              target_ulong *ret_value,
                              target_ulong new_value, target_ulong write_mask)
{
    int ret = rmw_mip(env, csrno, ret_value, new_value,
                      write_mask & hip_writable_mask);

    if (ret_value) {
        *ret_value &= HS_MODE_INTERRUPTS;
    }
    return ret;
}

static RISCVException rmw_hie(CPURISCVState *env, int csrno,
                              target_ulong *ret_val,
                              target_ulong new_val, target_ulong wr_mask)
{
    uint64_t rval;
    RISCVException ret;

    ret = rmw_mie64(env, csrno, &rval, new_val, wr_mask & HS_MODE_INTERRUPTS);
    if (ret_val) {
        *ret_val = rval & HS_MODE_INTERRUPTS;
    }

    return ret;
}

static RISCVException read_hcounteren(CPURISCVState *env, int csrno,
                                      target_ulong *val)
{
    *val = env->hcounteren;
    return RISCV_EXCP_NONE;
}

static RISCVException write_hcounteren(CPURISCVState *env, int csrno,
                                       target_ulong val)
{
    RISCVCPU *cpu = env_archcpu(env);

    /* WARL register - disable unavailable counters */
    env->hcounteren = val & (cpu->pmu_avail_ctrs | COUNTEREN_CY | COUNTEREN_TM |
                             COUNTEREN_IR);
    return RISCV_EXCP_NONE;
}

static RISCVException read_hgeie(CPURISCVState *env, int csrno,
                                 target_ulong *val)
{
    if (val) {
        *val = env->hgeie;
    }
    return RISCV_EXCP_NONE;
}

static RISCVException write_hgeie(CPURISCVState *env, int csrno,
                                  target_ulong val)
{
    /* Only GEILEN:1 bits implemented and BIT0 is never implemented */
    val &= ((((target_ulong)1) << env->geilen) - 1) << 1;
    env->hgeie = val;
    /* Update mip.SGEIP bit */
    riscv_cpu_update_mip(env, MIP_SGEIP,
                         BOOL_TO_MASK(!!(env->hgeie & env->hgeip)));
    return RISCV_EXCP_NONE;
}

static RISCVException read_htval(CPURISCVState *env, int csrno,
                                 target_ulong *val)
{
    *val = env->htval;
    return RISCV_EXCP_NONE;
}

static RISCVException write_htval(CPURISCVState *env, int csrno,
                                  target_ulong val)
{
    env->htval = val;
    return RISCV_EXCP_NONE;
}

static RISCVException read_htinst(CPURISCVState *env, int csrno,
                                  target_ulong *val)
{
    *val = env->htinst;
    return RISCV_EXCP_NONE;
}

static RISCVException write_htinst(CPURISCVState *env, int csrno,
                                   target_ulong val)
{
    return RISCV_EXCP_NONE;
}

static RISCVException read_hgeip(CPURISCVState *env, int csrno,
                                 target_ulong *val)
{
    if (val) {
        *val = env->hgeip;
    }
    return RISCV_EXCP_NONE;
}

static RISCVException read_hgatp(CPURISCVState *env, int csrno,
                                 target_ulong *val)
{
    *val = env->hgatp;
    return RISCV_EXCP_NONE;
}

static RISCVException write_hgatp(CPURISCVState *env, int csrno,
                                  target_ulong val)
{
    env->hgatp = legalize_xatp(env, env->hgatp, val);
    return RISCV_EXCP_NONE;
}

static RISCVException read_htimedelta(CPURISCVState *env, int csrno,
                                      target_ulong *val)
{
    if (!env->rdtime_fn) {
        return RISCV_EXCP_ILLEGAL_INST;
    }

    *val = env->htimedelta;
    return RISCV_EXCP_NONE;
}

static RISCVException write_htimedelta(CPURISCVState *env, int csrno,
                                       target_ulong val)
{
    if (!env->rdtime_fn) {
        return RISCV_EXCP_ILLEGAL_INST;
    }

    if (riscv_cpu_mxl(env) == MXL_RV32) {
        env->htimedelta = deposit64(env->htimedelta, 0, 32, (uint64_t)val);
    } else {
        env->htimedelta = val;
    }

    if (riscv_cpu_cfg(env)->ext_sstc && env->rdtime_fn) {
        riscv_timer_write_timecmp(env, env->vstimer, env->vstimecmp,
                                  env->htimedelta, MIP_VSTIP);
    }

    return RISCV_EXCP_NONE;
}

static RISCVException read_htimedeltah(CPURISCVState *env, int csrno,
                                       target_ulong *val)
{
    if (!env->rdtime_fn) {
        return RISCV_EXCP_ILLEGAL_INST;
    }

    *val = env->htimedelta >> 32;
    return RISCV_EXCP_NONE;
}

static RISCVException write_htimedeltah(CPURISCVState *env, int csrno,
                                        target_ulong val)
{
    if (!env->rdtime_fn) {
        return RISCV_EXCP_ILLEGAL_INST;
    }

    env->htimedelta = deposit64(env->htimedelta, 32, 32, (uint64_t)val);

    if (riscv_cpu_cfg(env)->ext_sstc && env->rdtime_fn) {
        riscv_timer_write_timecmp(env, env->vstimer, env->vstimecmp,
                                  env->htimedelta, MIP_VSTIP);
    }

    return RISCV_EXCP_NONE;
}

static RISCVException read_hvictl(CPURISCVState *env, int csrno,
                                  target_ulong *val)
{
    *val = env->hvictl;
    return RISCV_EXCP_NONE;
}

static RISCVException write_hvictl(CPURISCVState *env, int csrno,
                                   target_ulong val)
{
    env->hvictl = val & HVICTL_VALID_MASK;
    return RISCV_EXCP_NONE;
}

static RISCVException read_hvipriox(CPURISCVState *env, int first_index,
                         uint8_t *iprio, target_ulong *val)
{
    int i, irq, rdzero, num_irqs = 4 * (riscv_cpu_mxl_bits(env) / 32);

    /* First index has to be a multiple of number of irqs per register */
    if (first_index % num_irqs) {
        return (env->virt_enabled) ?
               RISCV_EXCP_VIRT_INSTRUCTION_FAULT : RISCV_EXCP_ILLEGAL_INST;
    }

    /* Fill-up return value */
    *val = 0;
    for (i = 0; i < num_irqs; i++) {
        if (riscv_cpu_hviprio_index2irq(first_index + i, &irq, &rdzero)) {
            continue;
        }
        if (rdzero) {
            continue;
        }
        *val |= ((target_ulong)iprio[irq]) << (i * 8);
    }

    return RISCV_EXCP_NONE;
}

static RISCVException write_hvipriox(CPURISCVState *env, int first_index,
                          uint8_t *iprio, target_ulong val)
{
    int i, irq, rdzero, num_irqs = 4 * (riscv_cpu_mxl_bits(env) / 32);

    /* First index has to be a multiple of number of irqs per register */
    if (first_index % num_irqs) {
        return (env->virt_enabled) ?
               RISCV_EXCP_VIRT_INSTRUCTION_FAULT : RISCV_EXCP_ILLEGAL_INST;
    }

    /* Fill-up priority array */
    for (i = 0; i < num_irqs; i++) {
        if (riscv_cpu_hviprio_index2irq(first_index + i, &irq, &rdzero)) {
            continue;
        }
        if (rdzero) {
            iprio[irq] = 0;
        } else {
            iprio[irq] = (val >> (i * 8)) & 0xff;
        }
    }

    return RISCV_EXCP_NONE;
}

static RISCVException read_hviprio1(CPURISCVState *env, int csrno,
                                    target_ulong *val)
{
    return read_hvipriox(env, 0, env->hviprio, val);
}

static RISCVException write_hviprio1(CPURISCVState *env, int csrno,
                                     target_ulong val)
{
    return write_hvipriox(env, 0, env->hviprio, val);
}

static RISCVException read_hviprio1h(CPURISCVState *env, int csrno,
                                     target_ulong *val)
{
    return read_hvipriox(env, 4, env->hviprio, val);
}

static RISCVException write_hviprio1h(CPURISCVState *env, int csrno,
                                      target_ulong val)
{
    return write_hvipriox(env, 4, env->hviprio, val);
}

static RISCVException read_hviprio2(CPURISCVState *env, int csrno,
                                    target_ulong *val)
{
    return read_hvipriox(env, 8, env->hviprio, val);
}

static RISCVException write_hviprio2(CPURISCVState *env, int csrno,
                                     target_ulong val)
{
    return write_hvipriox(env, 8, env->hviprio, val);
}

static RISCVException read_hviprio2h(CPURISCVState *env, int csrno,
                                     target_ulong *val)
{
    return read_hvipriox(env, 12, env->hviprio, val);
}

static RISCVException write_hviprio2h(CPURISCVState *env, int csrno,
                                      target_ulong val)
{
    return write_hvipriox(env, 12, env->hviprio, val);
}

/* Virtual CSR Registers */
static RISCVException read_vsstatus(CPURISCVState *env, int csrno,
                                    target_ulong *val)
{
    *val = env->vsstatus;
    return RISCV_EXCP_NONE;
}

static RISCVException write_vsstatus(CPURISCVState *env, int csrno,
                                     target_ulong val)
{
    uint64_t mask = (target_ulong)-1;
    if ((val & VSSTATUS64_UXL) == 0) {
        mask &= ~VSSTATUS64_UXL;
    }
    env->vsstatus = (env->vsstatus & ~mask) | (uint64_t)val;
    return RISCV_EXCP_NONE;
}

static RISCVException read_vstvec(CPURISCVState *env, int csrno,
                                  target_ulong *val)
{
    *val = env->vstvec;
    return RISCV_EXCP_NONE;
}

static RISCVException write_vstvec(CPURISCVState *env, int csrno,
                                   target_ulong val)
{
    /* bits [1:0] encode mode; 0 = direct, 1 = vectored, 2 >= reserved */
    if ((val & 3) < 2) {
        env->vstvec = val;
    } else {
        qemu_log_mask(LOG_UNIMP, "CSR_VSTVEC: reserved mode not supported\n");
    }
    return RISCV_EXCP_NONE;
}

static RISCVException read_vsscratch(CPURISCVState *env, int csrno,
                                     target_ulong *val)
{
    *val = env->vsscratch;
    return RISCV_EXCP_NONE;
}

static RISCVException write_vsscratch(CPURISCVState *env, int csrno,
                                      target_ulong val)
{
    env->vsscratch = val;
    return RISCV_EXCP_NONE;
}

static RISCVException read_vsepc(CPURISCVState *env, int csrno,
                                 target_ulong *val)
{
    *val = env->vsepc;
    return RISCV_EXCP_NONE;
}

static RISCVException write_vsepc(CPURISCVState *env, int csrno,
                                  target_ulong val)
{
    env->vsepc = val;
    return RISCV_EXCP_NONE;
}

static RISCVException read_vscause(CPURISCVState *env, int csrno,
                                   target_ulong *val)
{
    *val = env->vscause;
    return RISCV_EXCP_NONE;
}

static RISCVException write_vscause(CPURISCVState *env, int csrno,
                                    target_ulong val)
{
    env->vscause = val;
    return RISCV_EXCP_NONE;
}

static RISCVException read_vstval(CPURISCVState *env, int csrno,
                                  target_ulong *val)
{
    *val = env->vstval;
    return RISCV_EXCP_NONE;
}

static RISCVException write_vstval(CPURISCVState *env, int csrno,
                                   target_ulong val)
{
    env->vstval = val;
    return RISCV_EXCP_NONE;
}

static RISCVException read_vsatp(CPURISCVState *env, int csrno,
                                 target_ulong *val)
{
    *val = env->vsatp;
    return RISCV_EXCP_NONE;
}

static RISCVException write_vsatp(CPURISCVState *env, int csrno,
                                  target_ulong val)
{
    env->vsatp = legalize_xatp(env, env->vsatp, val);
    return RISCV_EXCP_NONE;
}

static RISCVException read_mtval2(CPURISCVState *env, int csrno,
                                  target_ulong *val)
{
    *val = env->mtval2;
    return RISCV_EXCP_NONE;
}

static RISCVException write_mtval2(CPURISCVState *env, int csrno,
                                   target_ulong val)
{
    env->mtval2 = val;
    return RISCV_EXCP_NONE;
}

static RISCVException read_mtinst(CPURISCVState *env, int csrno,
                                  target_ulong *val)
{
    *val = env->mtinst;
    return RISCV_EXCP_NONE;
}

static RISCVException write_mtinst(CPURISCVState *env, int csrno,
                                   target_ulong val)
{
    env->mtinst = val;
    return RISCV_EXCP_NONE;
}

/* Physical Memory Protection */
static RISCVException read_mseccfg(CPURISCVState *env, int csrno,
                                   target_ulong *val)
{
    *val = mseccfg_csr_read(env);
    return RISCV_EXCP_NONE;
}

static RISCVException write_mseccfg(CPURISCVState *env, int csrno,
                                    target_ulong val)
{
    mseccfg_csr_write(env, val);
    return RISCV_EXCP_NONE;
}

static RISCVException read_mseccfgh(CPURISCVState *env, int csrno,
                                   target_ulong *val)
{
    *val = 0u;
    return RISCV_EXCP_NONE;
}

static RISCVException write_mseccfgh(CPURISCVState *env, int csrno,
                                    target_ulong val)
{
    /* WARL: ignore all bits */
    return RISCV_EXCP_NONE;
}

static RISCVException read_pmpcfg(CPURISCVState *env, int csrno,
                                  target_ulong *val)
{
    uint32_t reg_index = csrno - CSR_PMPCFG0;

    *val = pmpcfg_csr_read(env, reg_index);
    return RISCV_EXCP_NONE;
}

static RISCVException write_pmpcfg(CPURISCVState *env, int csrno,
                                   target_ulong val)
{
    uint32_t reg_index = csrno - CSR_PMPCFG0;

    pmpcfg_csr_write(env, reg_index, val);
    return RISCV_EXCP_NONE;
}

static RISCVException read_pmpaddr(CPURISCVState *env, int csrno,
                                   target_ulong *val)
{
    *val = pmpaddr_csr_read(env, csrno - CSR_PMPADDR0);
    return RISCV_EXCP_NONE;
}

static RISCVException write_pmpaddr(CPURISCVState *env, int csrno,
                                    target_ulong val)
{
    pmpaddr_csr_write(env, csrno - CSR_PMPADDR0, val);
    return RISCV_EXCP_NONE;
}

static RISCVException read_tselect(CPURISCVState *env, int csrno,
                                   target_ulong *val)
{
    *val = tselect_csr_read(env);
    return RISCV_EXCP_NONE;
}

static RISCVException write_tselect(CPURISCVState *env, int csrno,
                                    target_ulong val)
{
    tselect_csr_write(env, val);
    return RISCV_EXCP_NONE;
}

static RISCVException read_tdata(CPURISCVState *env, int csrno,
                                 target_ulong *val)
{
    /* return 0 in tdata1 to end the trigger enumeration */
    if (env->trigger_cur >= RV_MAX_TRIGGERS && csrno == CSR_TDATA1) {
        *val = 0;
        return RISCV_EXCP_NONE;
    }

    if (!tdata_available(env, csrno - CSR_TDATA1)) {
        return RISCV_EXCP_ILLEGAL_INST;
    }

    *val = tdata_csr_read(env, csrno - CSR_TDATA1);
    return RISCV_EXCP_NONE;
}

static RISCVException write_tdata(CPURISCVState *env, int csrno,
                                  target_ulong val)
{
    if (!tdata_available(env, csrno - CSR_TDATA1)) {
        return RISCV_EXCP_ILLEGAL_INST;
    }

    tdata_csr_write(env, csrno - CSR_TDATA1, val);
    return RISCV_EXCP_NONE;
}

static RISCVException read_tinfo(CPURISCVState *env, int csrno,
                                 target_ulong *val)
{
    *val = tinfo_csr_read(env);
    return RISCV_EXCP_NONE;
}

static RISCVException read_mcontext(CPURISCVState *env, int csrno,
                                    target_ulong *val)
{
    *val = env->mcontext;
    return RISCV_EXCP_NONE;
}

static RISCVException write_mcontext(CPURISCVState *env, int csrno,
                                     target_ulong val)
{
    bool rv32 = riscv_cpu_mxl(env) == MXL_RV32 ? true : false;
    int32_t mask;

    if (riscv_has_ext(env, RVH)) {
        /* Spec suggest 7-bit for RV32 and 14-bit for RV64 w/ H extension */
        mask = rv32 ? MCONTEXT32_HCONTEXT : MCONTEXT64_HCONTEXT;
    } else {
        /* Spec suggest 6-bit for RV32 and 13-bit for RV64 w/o H extension */
        mask = rv32 ? MCONTEXT32 : MCONTEXT64;
    }

    env->mcontext = val & mask;
    return RISCV_EXCP_NONE;
}

static RISCVException read_dcsr(CPURISCVState *env, int csrno,
                                target_ulong *val)
{
    *val = env->dcsr;
    return RISCV_EXCP_NONE;
}

static RISCVException write_dcsr(CPURISCVState *env, int csrno,
                                 target_ulong val)
{
    /* STEPIE feature is not supported */
    target_ulong wmask = DCSR_PRV | DCSR_STEP | DCSR_STOPCOUNT | DCSR_STOPTIME |
                         DCSR_EBREAKM;
    if (riscv_has_ext(env, RVS)) {
        wmask |= DCSR_EBREAKS;
    }
    if (riscv_has_ext(env, RVU)) {
        wmask |= DCSR_EBREAKU;
    }
    env->dcsr &= ~wmask;
    env->dcsr |= val & wmask;
    return RISCV_EXCP_NONE;
}

static RISCVException read_dpc(CPURISCVState *env, int csrno,
                               target_ulong *val)
{
    *val = env->dpc;
    return RISCV_EXCP_NONE;
}

static RISCVException write_dpc(CPURISCVState *env, int csrno,
                                target_ulong val)
{
    env->dpc = val;
    return RISCV_EXCP_NONE;
}

static RISCVException read_dscratch(CPURISCVState *env, int csrno,
                                    target_ulong *val)
{
    *val = env->dscratch[csrno - CSR_DSCRATCH0];
    return RISCV_EXCP_NONE;
}

static RISCVException write_dscratch(CPURISCVState *env, int csrno,
                                    target_ulong val)
{
    env->dscratch[csrno - CSR_DSCRATCH0] = val;
    return RISCV_EXCP_NONE;
}

/*
 * Functions to access Pointer Masking feature registers
 * We have to check if current priv lvl could modify
 * csr in given mode
 */
static bool check_pm_current_disabled(CPURISCVState *env, int csrno)
{
    int csr_priv = get_field(csrno, 0x300);
    int pm_current;

    if (env->debugger) {
        return false;
    }
    /*
     * If priv lvls differ that means we're accessing csr from higher priv lvl,
     * so allow the access
     */
    if (env->priv != csr_priv) {
        return false;
    }
    switch (env->priv) {
    case PRV_M:
        pm_current = get_field(env->mmte, M_PM_CURRENT);
        break;
    case PRV_S:
        pm_current = get_field(env->mmte, S_PM_CURRENT);
        break;
    case PRV_U:
        pm_current = get_field(env->mmte, U_PM_CURRENT);
        break;
    default:
        g_assert_not_reached();
    }
    /* It's same priv lvl, so we allow to modify csr only if pm.current==1 */
    return !pm_current;
}

static RISCVException read_mmte(CPURISCVState *env, int csrno,
                                target_ulong *val)
{
    *val = env->mmte & MMTE_MASK;
    return RISCV_EXCP_NONE;
}

static RISCVException write_mmte(CPURISCVState *env, int csrno,
                                 target_ulong val)
{
    uint64_t mstatus;
    target_ulong wpri_val = val & MMTE_MASK;

    if (val != wpri_val) {
        qemu_log_mask(LOG_GUEST_ERROR, "%s" TARGET_FMT_lx " %s"
                      TARGET_FMT_lx "\n", "MMTE: WPRI violation written 0x",
                      val, "vs expected 0x", wpri_val);
    }
    /* for machine mode pm.current is hardwired to 1 */
    wpri_val |= MMTE_M_PM_CURRENT;

    /* hardwiring pm.instruction bit to 0, since it's not supported yet */
    wpri_val &= ~(MMTE_M_PM_INSN | MMTE_S_PM_INSN | MMTE_U_PM_INSN);
    env->mmte = wpri_val | EXT_STATUS_DIRTY;
    riscv_cpu_update_mask(env);

    /* Set XS and SD bits, since PM CSRs are dirty */
    mstatus = env->mstatus | MSTATUS_XS;
    write_mstatus(env, csrno, mstatus);
    return RISCV_EXCP_NONE;
}

static RISCVException read_smte(CPURISCVState *env, int csrno,
                                target_ulong *val)
{
    *val = env->mmte & SMTE_MASK;
    return RISCV_EXCP_NONE;
}

static RISCVException write_smte(CPURISCVState *env, int csrno,
                                 target_ulong val)
{
    target_ulong wpri_val = val & SMTE_MASK;

    if (val != wpri_val) {
        qemu_log_mask(LOG_GUEST_ERROR, "%s" TARGET_FMT_lx " %s"
                      TARGET_FMT_lx "\n", "SMTE: WPRI violation written 0x",
                      val, "vs expected 0x", wpri_val);
    }

    /* if pm.current==0 we can't modify current PM CSRs */
    if (check_pm_current_disabled(env, csrno)) {
        return RISCV_EXCP_NONE;
    }

    wpri_val |= (env->mmte & ~SMTE_MASK);
    write_mmte(env, csrno, wpri_val);
    return RISCV_EXCP_NONE;
}

static RISCVException read_umte(CPURISCVState *env, int csrno,
                                target_ulong *val)
{
    *val = env->mmte & UMTE_MASK;
    return RISCV_EXCP_NONE;
}

static RISCVException write_umte(CPURISCVState *env, int csrno,
                                 target_ulong val)
{
    target_ulong wpri_val = val & UMTE_MASK;

    if (val != wpri_val) {
        qemu_log_mask(LOG_GUEST_ERROR, "%s" TARGET_FMT_lx " %s"
                      TARGET_FMT_lx "\n", "UMTE: WPRI violation written 0x",
                      val, "vs expected 0x", wpri_val);
    }

    if (check_pm_current_disabled(env, csrno)) {
        return RISCV_EXCP_NONE;
    }

    wpri_val |= (env->mmte & ~UMTE_MASK);
    write_mmte(env, csrno, wpri_val);
    return RISCV_EXCP_NONE;
}

static RISCVException read_mpmmask(CPURISCVState *env, int csrno,
                                   target_ulong *val)
{
    *val = env->mpmmask;
    return RISCV_EXCP_NONE;
}

static RISCVException write_mpmmask(CPURISCVState *env, int csrno,
                                    target_ulong val)
{
    uint64_t mstatus;

    env->mpmmask = val;
    if ((cpu_address_mode(env) == PRV_M) && (env->mmte & M_PM_ENABLE)) {
        env->cur_pmmask = val;
    }
    env->mmte |= EXT_STATUS_DIRTY;

    /* Set XS and SD bits, since PM CSRs are dirty */
    mstatus = env->mstatus | MSTATUS_XS;
    write_mstatus(env, csrno, mstatus);
    return RISCV_EXCP_NONE;
}

static RISCVException read_spmmask(CPURISCVState *env, int csrno,
                                   target_ulong *val)
{
    *val = env->spmmask;
    return RISCV_EXCP_NONE;
}

static RISCVException write_spmmask(CPURISCVState *env, int csrno,
                                    target_ulong val)
{
    uint64_t mstatus;

    /* if pm.current==0 we can't modify current PM CSRs */
    if (check_pm_current_disabled(env, csrno)) {
        return RISCV_EXCP_NONE;
    }
    env->spmmask = val;
    if ((cpu_address_mode(env) == PRV_S) && (env->mmte & S_PM_ENABLE)) {
        env->cur_pmmask = val;
        if (cpu_get_xl(env, PRV_S) == MXL_RV32) {
            env->cur_pmmask &= UINT32_MAX;
        }
    }
    env->mmte |= EXT_STATUS_DIRTY;

    /* Set XS and SD bits, since PM CSRs are dirty */
    mstatus = env->mstatus | MSTATUS_XS;
    write_mstatus(env, csrno, mstatus);
    return RISCV_EXCP_NONE;
}

static RISCVException read_upmmask(CPURISCVState *env, int csrno,
                                   target_ulong *val)
{
    *val = env->upmmask;
    return RISCV_EXCP_NONE;
}

static RISCVException write_upmmask(CPURISCVState *env, int csrno,
                                    target_ulong val)
{
    uint64_t mstatus;

    /* if pm.current==0 we can't modify current PM CSRs */
    if (check_pm_current_disabled(env, csrno)) {
        return RISCV_EXCP_NONE;
    }
    env->upmmask = val;
    if ((cpu_address_mode(env) == PRV_U) && (env->mmte & U_PM_ENABLE)) {
        env->cur_pmmask = val;
        if (cpu_get_xl(env, PRV_U) == MXL_RV32) {
            env->cur_pmmask &= UINT32_MAX;
        }
    }
    env->mmte |= EXT_STATUS_DIRTY;

    /* Set XS and SD bits, since PM CSRs are dirty */
    mstatus = env->mstatus | MSTATUS_XS;
    write_mstatus(env, csrno, mstatus);
    return RISCV_EXCP_NONE;
}

static RISCVException read_mpmbase(CPURISCVState *env, int csrno,
                                   target_ulong *val)
{
    *val = env->mpmbase;
    return RISCV_EXCP_NONE;
}

static RISCVException write_mpmbase(CPURISCVState *env, int csrno,
                                    target_ulong val)
{
    uint64_t mstatus;

    env->mpmbase = val;
    if ((cpu_address_mode(env) == PRV_M) && (env->mmte & M_PM_ENABLE)) {
        env->cur_pmbase = val;
    }
    env->mmte |= EXT_STATUS_DIRTY;

    /* Set XS and SD bits, since PM CSRs are dirty */
    mstatus = env->mstatus | MSTATUS_XS;
    write_mstatus(env, csrno, mstatus);
    return RISCV_EXCP_NONE;
}

static RISCVException read_spmbase(CPURISCVState *env, int csrno,
                                   target_ulong *val)
{
    *val = env->spmbase;
    return RISCV_EXCP_NONE;
}

static RISCVException write_spmbase(CPURISCVState *env, int csrno,
                                    target_ulong val)
{
    uint64_t mstatus;

    /* if pm.current==0 we can't modify current PM CSRs */
    if (check_pm_current_disabled(env, csrno)) {
        return RISCV_EXCP_NONE;
    }
    env->spmbase = val;
    if ((cpu_address_mode(env) == PRV_S) && (env->mmte & S_PM_ENABLE)) {
        env->cur_pmbase = val;
        if (cpu_get_xl(env, PRV_S) == MXL_RV32) {
            env->cur_pmbase &= UINT32_MAX;
        }
    }
    env->mmte |= EXT_STATUS_DIRTY;

    /* Set XS and SD bits, since PM CSRs are dirty */
    mstatus = env->mstatus | MSTATUS_XS;
    write_mstatus(env, csrno, mstatus);
    return RISCV_EXCP_NONE;
}

static RISCVException read_upmbase(CPURISCVState *env, int csrno,
                                   target_ulong *val)
{
    *val = env->upmbase;
    return RISCV_EXCP_NONE;
}

static RISCVException write_upmbase(CPURISCVState *env, int csrno,
                                    target_ulong val)
{
    uint64_t mstatus;

    /* if pm.current==0 we can't modify current PM CSRs */
    if (check_pm_current_disabled(env, csrno)) {
        return RISCV_EXCP_NONE;
    }
    env->upmbase = val;
    if ((cpu_address_mode(env) == PRV_U) && (env->mmte & U_PM_ENABLE)) {
        env->cur_pmbase = val;
        if (cpu_get_xl(env, PRV_U) == MXL_RV32) {
            env->cur_pmbase &= UINT32_MAX;
        }
    }
    env->mmte |= EXT_STATUS_DIRTY;

    /* Set XS and SD bits, since PM CSRs are dirty */
    mstatus = env->mstatus | MSTATUS_XS;
    write_mstatus(env, csrno, mstatus);
    return RISCV_EXCP_NONE;
}

#endif

/* Crypto Extension */
target_ulong riscv_new_csr_seed(target_ulong new_value,
                                target_ulong write_mask)
{
    uint16_t random_v;
    Error *random_e = NULL;
    int random_r;
    target_ulong rval;

    random_r = qemu_guest_getrandom(&random_v, 2, &random_e);
    if (unlikely(random_r < 0)) {
        /*
         * Failed, for unknown reasons in the crypto subsystem.
         * The best we can do is log the reason and return a
         * failure indication to the guest.  There is no reason
         * we know to expect the failure to be transitory, so
         * indicate DEAD to avoid having the guest spin on WAIT.
         */
        qemu_log_mask(LOG_UNIMP, "%s: Crypto failure: %s",
                      __func__, error_get_pretty(random_e));
        error_free(random_e);
        rval = SEED_OPST_DEAD;
    } else {
        rval = random_v | SEED_OPST_ES16;
    }

    return rval;
}

static RISCVException rmw_seed(CPURISCVState *env, int csrno,
                               target_ulong *ret_value,
                               target_ulong new_value,
                               target_ulong write_mask)
{
    target_ulong rval;

    rval = riscv_new_csr_seed(new_value, write_mask);

    if (ret_value) {
        *ret_value = rval;
    }

    return RISCV_EXCP_NONE;
}

/*
 * riscv_csrrw - read and/or update control and status register
 *
 * csrr   <->  riscv_csrrw(env, csrno, ret_value, 0, 0);
 * csrrw  <->  riscv_csrrw(env, csrno, ret_value, value, -1);
 * csrrs  <->  riscv_csrrw(env, csrno, ret_value, -1, value);
 * csrrc  <->  riscv_csrrw(env, csrno, ret_value, 0, value);
 */

static inline RISCVException riscv_csrrw_check(CPURISCVState *env,
                                               int csrno,
                                               bool write)
{
    /* check privileges and return RISCV_EXCP_ILLEGAL_INST if check fails */
    bool read_only = get_field(csrno, 0xC00) == 3;
    int csr_min_priv = csr_ops[csrno].min_priv_ver;

    /* ensure the CSR extension is enabled */
    if (!riscv_cpu_cfg(env)->ext_zicsr) {
        return RISCV_EXCP_ILLEGAL_INST;
    }

    /* ensure CSR is implemented by checking predicate */
    if (!csr_ops[csrno].predicate) {
        return RISCV_EXCP_ILLEGAL_INST;
    }

    /* ensure CSR is implemented by checking predicate */
    if (!csr_ops[csrno].predicate) {
        return RISCV_EXCP_ILLEGAL_INST;
    }

    /* privileged spec version check */
    if (env->priv_ver < csr_min_priv) {
        return RISCV_EXCP_ILLEGAL_INST;
    }

    /* read / write check */
    if (write && read_only) {
        return RISCV_EXCP_ILLEGAL_INST;
    }

    /*
     * The predicate() not only does existence check but also does some
     * access control check which triggers for example virtual instruction
     * exception in some cases. When writing read-only CSRs in those cases
     * illegal instruction exception should be triggered instead of virtual
     * instruction exception. Hence this comes after the read / write check.
     */
    RISCVException ret = csr_ops[csrno].predicate(env, csrno);
    if (ret != RISCV_EXCP_NONE) {
        return ret;
    }

#if !defined(CONFIG_USER_ONLY)
    int csr_priv, effective_priv = env->priv;

    if (riscv_has_ext(env, RVH) && env->priv == PRV_S &&
        !env->virt_enabled) {
        /*
         * We are in HS mode. Add 1 to the effective privilege level to
         * allow us to access the Hypervisor CSRs.
         */
        effective_priv++;
    }

    csr_priv = get_field(csrno, 0x300);
    if (!env->debugger && (effective_priv < csr_priv)) {
        if (csr_priv == (PRV_S + 1) && env->virt_enabled) {
            return RISCV_EXCP_VIRT_INSTRUCTION_FAULT;
        }
        return RISCV_EXCP_ILLEGAL_INST;
    }
#endif
    return RISCV_EXCP_NONE;
}

static RISCVException riscv_csrrw_do64(CPURISCVState *env, int csrno,
                                       target_ulong *ret_value,
                                       target_ulong new_value,
                                       target_ulong write_mask)
{
    RISCVException ret;
    target_ulong old_value = 0;

    /* execute combined read/write operation if it exists */
    if (csr_ops[csrno].op) {
        return csr_ops[csrno].op(env, csrno, ret_value, new_value, write_mask);
    }

    /*
     * ret_value == NULL means that rd=x0 and we're coming from helper_csrw()
     * and we can't throw side effects caused by CSR reads.
     */
    if (ret_value) {
        /* if no accessor exists then return failure */
        if (!csr_ops[csrno].read) {
            return RISCV_EXCP_ILLEGAL_INST;
        }
        /* read old value */
        ret = csr_ops[csrno].read(env, csrno, &old_value);
        if (ret != RISCV_EXCP_NONE) {
            return ret;
        }
    }

    /* write value if writable and write mask set, otherwise drop writes */
    if (write_mask) {
        new_value = (old_value & ~write_mask) | (new_value & write_mask);
        if (csr_ops[csrno].write) {
            ret = csr_ops[csrno].write(env, csrno, new_value);
            if (ret != RISCV_EXCP_NONE) {
                return ret;
            }
        }
    }

    /* return old value */
    if (ret_value) {
        *ret_value = old_value;
    }

    return RISCV_EXCP_NONE;
}

RISCVException riscv_csrr(CPURISCVState *env, int csrno,
                           target_ulong *ret_value)
{
    RISCVException ret = riscv_csrrw_check(env, csrno, false);
    if (ret != RISCV_EXCP_NONE) {
        return ret;
    }

    return riscv_csrrw_do64(env, csrno, ret_value, 0, 0);
}

RISCVException riscv_csrrw(CPURISCVState *env, int csrno,
                           target_ulong *ret_value,
                           target_ulong new_value, target_ulong write_mask)
{
    RISCVException ret = riscv_csrrw_check(env, csrno, true);
    if (ret != RISCV_EXCP_NONE) {
        return ret;
    }

    return riscv_csrrw_do64(env, csrno, ret_value, new_value, write_mask);
}

static RISCVException riscv_csrrw_do128(CPURISCVState *env, int csrno,
                                        Int128 *ret_value,
                                        Int128 new_value,
                                        Int128 write_mask)
{
    RISCVException ret;
    Int128 old_value;

    /* read old value */
    ret = csr_ops[csrno].read128(env, csrno, &old_value);
    if (ret != RISCV_EXCP_NONE) {
        return ret;
    }

    /* write value if writable and write mask set, otherwise drop writes */
    if (int128_nz(write_mask)) {
        new_value = int128_or(int128_and(old_value, int128_not(write_mask)),
                              int128_and(new_value, write_mask));
        if (csr_ops[csrno].write128) {
            ret = csr_ops[csrno].write128(env, csrno, new_value);
            if (ret != RISCV_EXCP_NONE) {
                return ret;
            }
        } else if (csr_ops[csrno].write) {
            /* avoids having to write wrappers for all registers */
            ret = csr_ops[csrno].write(env, csrno, int128_getlo(new_value));
            if (ret != RISCV_EXCP_NONE) {
                return ret;
            }
        }
    }

    /* return old value */
    if (ret_value) {
        *ret_value = old_value;
    }

    return RISCV_EXCP_NONE;
}

RISCVException riscv_csrr_i128(CPURISCVState *env, int csrno,
                               Int128 *ret_value)
{
    RISCVException ret;

    ret = riscv_csrrw_check(env, csrno, false);
    if (ret != RISCV_EXCP_NONE) {
        return ret;
    }

    if (csr_ops[csrno].read128) {
        return riscv_csrrw_do128(env, csrno, ret_value,
                                 int128_zero(), int128_zero());
    }

    /*
     * Fall back to 64-bit version for now, if the 128-bit alternative isn't
     * at all defined.
     * Note, some CSRs don't need to extend to MXLEN (64 upper bits non
     * significant), for those, this fallback is correctly handling the
     * accesses
     */
    target_ulong old_value;
    ret = riscv_csrrw_do64(env, csrno, &old_value,
                           (target_ulong)0,
                           (target_ulong)0);
    if (ret == RISCV_EXCP_NONE && ret_value) {
        *ret_value = int128_make64(old_value);
    }
    return ret;
}

RISCVException riscv_csrrw_i128(CPURISCVState *env, int csrno,
                                Int128 *ret_value,
                                Int128 new_value, Int128 write_mask)
{
    RISCVException ret;

    ret = riscv_csrrw_check(env, csrno, true);
    if (ret != RISCV_EXCP_NONE) {
        return ret;
    }

    if (csr_ops[csrno].read128) {
        return riscv_csrrw_do128(env, csrno, ret_value, new_value, write_mask);
    }

    /*
     * Fall back to 64-bit version for now, if the 128-bit alternative isn't
     * at all defined.
     * Note, some CSRs don't need to extend to MXLEN (64 upper bits non
     * significant), for those, this fallback is correctly handling the
     * accesses
     */
    target_ulong old_value;
    ret = riscv_csrrw_do64(env, csrno, &old_value,
                           int128_getlo(new_value),
                           int128_getlo(write_mask));
    if (ret == RISCV_EXCP_NONE && ret_value) {
        *ret_value = int128_make64(old_value);
    }
    return ret;
}

/*
 * Debugger support.  If not in user mode, set env->debugger before the
 * riscv_csrrw call and restore it after the call.
 */
RISCVException riscv_csrrw_debug(CPURISCVState *env, int csrno,
                                 target_ulong *ret_value,
                                 target_ulong new_value,
                                 target_ulong write_mask)
{
    RISCVException ret;
#if !defined(CONFIG_USER_ONLY)
    bool debugger = env->debugger;
    env->debugger = true;
#endif
    if (!write_mask) {
        ret = riscv_csrr(env, csrno, ret_value);
    } else {
        ret = riscv_csrrw(env, csrno, ret_value, new_value, write_mask);
    }
#if !defined(CONFIG_USER_ONLY)
    env->debugger = debugger;
#endif
    return ret;
}

static RISCVException read_jvt(CPURISCVState *env, int csrno,
                               target_ulong *val)
{
    *val = env->jvt;
    return RISCV_EXCP_NONE;
}

static RISCVException write_jvt(CPURISCVState *env, int csrno,
                                target_ulong val)
{
    env->jvt = val;
    return RISCV_EXCP_NONE;
}

/*
 * Control and Status Register function table
 * riscv_csr_operations::predicate() must be provided for an implemented CSR
 */
riscv_csr_operations csr_ops[CSR_TABLE_SIZE] = {
    /* User Floating-Point CSRs */
    [CSR_FFLAGS]   = { "fflags",   fs,     read_fflags,  write_fflags },
    [CSR_FRM]      = { "frm",      fs,     read_frm,     write_frm    },
    [CSR_FCSR]     = { "fcsr",     fs,     read_fcsr,    write_fcsr   },
    /* Vector CSRs */
    [CSR_VSTART]   = { "vstart",   vs,     read_vstart,  write_vstart },
    [CSR_VXSAT]    = { "vxsat",    vs,     read_vxsat,   write_vxsat  },
    [CSR_VXRM]     = { "vxrm",     vs,     read_vxrm,    write_vxrm   },
    [CSR_VCSR]     = { "vcsr",     vs,     read_vcsr,    write_vcsr   },
    [CSR_VL]       = { "vl",       vs,     read_vl                    },
    [CSR_VTYPE]    = { "vtype",    vs,     read_vtype                 },
    [CSR_VLENB]    = { "vlenb",    vs,     read_vlenb                 },
    /* User Timers and Counters */
    [CSR_CYCLE]    = { "cycle",    ctr,    read_hpmcounter  },
    [CSR_INSTRET]  = { "instret",  ctr,    read_hpmcounter  },
    [CSR_CYCLEH]   = { "cycleh",   ctr32,  read_hpmcounterh },
    [CSR_INSTRETH] = { "instreth", ctr32,  read_hpmcounterh },

    /*
     * In privileged mode, the monitor will have to emulate TIME CSRs only if
     * rdtime callback is not provided by machine/platform emulation.
     */
    [CSR_TIME]  = { "time",  ctr,   read_time  },
    [CSR_TIMEH] = { "timeh", ctr32, read_timeh },

    /* Crypto Extension */
    [CSR_SEED] = { "seed", seed, NULL, NULL, rmw_seed },

    /* Zcmt Extension */
    [CSR_JVT] = {"jvt", zcmt, read_jvt, write_jvt},

#if !defined(CONFIG_USER_ONLY)
    /* Machine Timers and Counters */
    [CSR_MCYCLE]    = { "mcycle",    any,   read_hpmcounter,
                        write_mhpmcounter                    },
    [CSR_MINSTRET]  = { "minstret",  any,   read_hpmcounter,
                        write_mhpmcounter                    },
    [CSR_MCYCLEH]   = { "mcycleh",   any32, read_hpmcounterh,
                        write_mhpmcounterh                   },
    [CSR_MINSTRETH] = { "minstreth", any32, read_hpmcounterh,
                        write_mhpmcounterh                   },

    /* Machine Information Registers */
    [CSR_MVENDORID] = { "mvendorid", any,   read_mvendorid },
    [CSR_MARCHID]   = { "marchid",   any,   read_marchid   },
    [CSR_MIMPID]    = { "mimpid",    any,   read_mimpid    },
    [CSR_MHARTID]   = { "mhartid",   any,   read_mhartid   },

    [CSR_MCONFIGPTR]  = { "mconfigptr", any,   read_zero,
                          .min_priv_ver = PRIV_VERSION_1_12_0 },
    /* Machine Trap Setup */
    [CSR_MSTATUS]     = { "mstatus",    any,   read_mstatus, write_mstatus,
                          NULL,                read_mstatus_i128           },
    [CSR_MISA]        = { "misa",       any,   read_misa,    write_misa,
                          NULL,                read_misa_i128              },
    [CSR_MIDELEG]     = { "mideleg",    any,   NULL, NULL,   rmw_mideleg   },
    [CSR_MEDELEG]     = { "medeleg",    any,   read_medeleg, write_medeleg },
    [CSR_MIE]         = { "mie",        any,   NULL, NULL,   rmw_mie       },
    [CSR_MTVEC]       = { "mtvec",      any,   read_mtvec,   write_mtvec   },
    [CSR_MCOUNTEREN]  = { "mcounteren", umode, read_mcounteren,
                          write_mcounteren                                 },

    [CSR_MSTATUSH]    = { "mstatush",   any32, read_mstatush,
                          write_mstatush                                   },
    [CSR_MEDELEGH]    = { "medelegh",   any32, read_zero, write_ignore,
                          .min_priv_ver = PRIV_VERSION_1_13_0              },
    [CSR_HEDELEGH]    = { "hedelegh",   hmode32, read_hedelegh, write_hedelegh,
                          .min_priv_ver = PRIV_VERSION_1_13_0              },

    /* Machine Trap Handling */
    [CSR_MSCRATCH] = { "mscratch", any,  read_mscratch, write_mscratch,
                       NULL, read_mscratch_i128, write_mscratch_i128   },
    [CSR_MEPC]     = { "mepc",     any,  read_mepc,     write_mepc     },
    [CSR_MCAUSE]   = { "mcause",   any,  read_mcause,   write_mcause   },
    [CSR_MTVAL]    = { "mtval",    any,  read_mtval,    write_mtval    },
    [CSR_MIP]      = { "mip",      any,  NULL,    NULL, rmw_mip        },

    /* Machine-Level Window to Indirectly Accessed Registers (AIA) */
    [CSR_MISELECT] = { "miselect", aia_any,   NULL, NULL,    rmw_xiselect },
    [CSR_MIREG]    = { "mireg",    aia_any,   NULL, NULL,    rmw_xireg },

    /* Machine-Level Interrupts (AIA) */
    [CSR_MTOPEI]   = { "mtopei",   aia_any, NULL, NULL, rmw_xtopei },
    [CSR_MTOPI]    = { "mtopi",    aia_any, read_mtopi },

    /* Virtual Interrupts for Supervisor Level (AIA) */
    [CSR_MVIEN]    = { "mvien",    aia_any, NULL, NULL, rmw_mvien   },
    [CSR_MVIP]     = { "mvip",     aia_any, NULL, NULL, rmw_mvip    },

    /* Machine-Level High-Half CSRs (AIA) */
    [CSR_MIDELEGH] = { "midelegh", aia_any32, NULL, NULL, rmw_midelegh },
    [CSR_MIEH]     = { "mieh",     aia_any32, NULL, NULL, rmw_mieh     },
    [CSR_MVIENH]   = { "mvienh",   aia_any32, NULL, NULL, rmw_mvienh   },
    [CSR_MVIPH]    = { "mviph",    aia_any32, NULL, NULL, rmw_mviph    },
    [CSR_MIPH]     = { "miph",     aia_any32, NULL, NULL, rmw_miph     },

    /* Execution environment configuration */
    [CSR_MENVCFG]  = { "menvcfg",  umode, read_menvcfg,  write_menvcfg,
                       .min_priv_ver = PRIV_VERSION_1_12_0              },
    [CSR_MENVCFGH] = { "menvcfgh", umode32, read_menvcfgh, write_menvcfgh,
                       .min_priv_ver = PRIV_VERSION_1_12_0              },
    [CSR_SENVCFG]  = { "senvcfg",  smode, read_senvcfg,  write_senvcfg,
                       .min_priv_ver = PRIV_VERSION_1_12_0              },
    [CSR_HENVCFG]  = { "henvcfg",  hmode, read_henvcfg, write_henvcfg,
                       .min_priv_ver = PRIV_VERSION_1_12_0              },
    [CSR_HENVCFGH] = { "henvcfgh", hmode32, read_henvcfgh, write_henvcfgh,
                       .min_priv_ver = PRIV_VERSION_1_12_0              },

    /* Smstateen extension CSRs */
    [CSR_MSTATEEN0] = { "mstateen0", mstateen, read_mstateen, write_mstateen0,
                        .min_priv_ver = PRIV_VERSION_1_12_0 },
    [CSR_MSTATEEN0H] = { "mstateen0h", mstateen, read_mstateenh,
                          write_mstateen0h,
                         .min_priv_ver = PRIV_VERSION_1_12_0 },
    [CSR_MSTATEEN1] = { "mstateen1", mstateen, read_mstateen,
                        write_mstateen_1_3,
                        .min_priv_ver = PRIV_VERSION_1_12_0 },
    [CSR_MSTATEEN1H] = { "mstateen1h", mstateen, read_mstateenh,
                         write_mstateenh_1_3,
                         .min_priv_ver = PRIV_VERSION_1_12_0 },
    [CSR_MSTATEEN2] = { "mstateen2", mstateen, read_mstateen,
                        write_mstateen_1_3,
                        .min_priv_ver = PRIV_VERSION_1_12_0 },
    [CSR_MSTATEEN2H] = { "mstateen2h", mstateen, read_mstateenh,
                         write_mstateenh_1_3,
                         .min_priv_ver = PRIV_VERSION_1_12_0 },
    [CSR_MSTATEEN3] = { "mstateen3", mstateen, read_mstateen,
                        write_mstateen_1_3,
                        .min_priv_ver = PRIV_VERSION_1_12_0 },
    [CSR_MSTATEEN3H] = { "mstateen3h", mstateen, read_mstateenh,
                         write_mstateenh_1_3,
                         .min_priv_ver = PRIV_VERSION_1_12_0 },
    [CSR_HSTATEEN0] = { "hstateen0", hstateen, read_hstateen, write_hstateen0,
                        .min_priv_ver = PRIV_VERSION_1_12_0 },
    [CSR_HSTATEEN0H] = { "hstateen0h", hstateenh, read_hstateenh,
                         write_hstateen0h,
                         .min_priv_ver = PRIV_VERSION_1_12_0 },
    [CSR_HSTATEEN1] = { "hstateen1", hstateen, read_hstateen,
                        write_hstateen_1_3,
                        .min_priv_ver = PRIV_VERSION_1_12_0 },
    [CSR_HSTATEEN1H] = { "hstateen1h", hstateenh, read_hstateenh,
                         write_hstateenh_1_3,
                         .min_priv_ver = PRIV_VERSION_1_12_0 },
    [CSR_HSTATEEN2] = { "hstateen2", hstateen, read_hstateen,
                        write_hstateen_1_3,
                        .min_priv_ver = PRIV_VERSION_1_12_0 },
    [CSR_HSTATEEN2H] = { "hstateen2h", hstateenh, read_hstateenh,
                         write_hstateenh_1_3,
                         .min_priv_ver = PRIV_VERSION_1_12_0 },
    [CSR_HSTATEEN3] = { "hstateen3", hstateen, read_hstateen,
                        write_hstateen_1_3,
                        .min_priv_ver = PRIV_VERSION_1_12_0 },
    [CSR_HSTATEEN3H] = { "hstateen3h", hstateenh, read_hstateenh,
                         write_hstateenh_1_3,
                         .min_priv_ver = PRIV_VERSION_1_12_0 },
    [CSR_SSTATEEN0] = { "sstateen0", sstateen, read_sstateen, write_sstateen0,
                        .min_priv_ver = PRIV_VERSION_1_12_0 },
    [CSR_SSTATEEN1] = { "sstateen1", sstateen, read_sstateen,
                        write_sstateen_1_3,
                        .min_priv_ver = PRIV_VERSION_1_12_0 },
    [CSR_SSTATEEN2] = { "sstateen2", sstateen, read_sstateen,
                        write_sstateen_1_3,
                        .min_priv_ver = PRIV_VERSION_1_12_0 },
    [CSR_SSTATEEN3] = { "sstateen3", sstateen, read_sstateen,
                        write_sstateen_1_3,
                        .min_priv_ver = PRIV_VERSION_1_12_0 },

    /* Supervisor Trap Setup */
    [CSR_SSTATUS]    = { "sstatus",    smode, read_sstatus,    write_sstatus,
                         NULL,                read_sstatus_i128              },
    [CSR_SIE]        = { "sie",        smode, NULL,   NULL,    rmw_sie       },
    [CSR_STVEC]      = { "stvec",      smode, read_stvec,      write_stvec   },
    [CSR_SCOUNTEREN] = { "scounteren", smode, read_scounteren,
                         write_scounteren                                    },

    /* Supervisor Trap Handling */
    [CSR_SSCRATCH] = { "sscratch", smode, read_sscratch, write_sscratch,
                       NULL, read_sscratch_i128, write_sscratch_i128    },
    [CSR_SEPC]     = { "sepc",     smode, read_sepc,     write_sepc     },
    [CSR_SCAUSE]   = { "scause",   smode, read_scause,   write_scause   },
    [CSR_STVAL]    = { "stval",    smode, read_stval,    write_stval    },
    [CSR_SIP]      = { "sip",      smode, NULL,    NULL, rmw_sip        },
    [CSR_STIMECMP] = { "stimecmp", sstc, read_stimecmp, write_stimecmp,
                       .min_priv_ver = PRIV_VERSION_1_12_0 },
    [CSR_STIMECMPH] = { "stimecmph", sstc_32, read_stimecmph, write_stimecmph,
                        .min_priv_ver = PRIV_VERSION_1_12_0 },
    [CSR_VSTIMECMP] = { "vstimecmp", sstc, read_vstimecmp,
                        write_vstimecmp,
                        .min_priv_ver = PRIV_VERSION_1_12_0 },
    [CSR_VSTIMECMPH] = { "vstimecmph", sstc_32, read_vstimecmph,
                         write_vstimecmph,
                         .min_priv_ver = PRIV_VERSION_1_12_0 },

    /* Supervisor Protection and Translation */
    [CSR_SATP]     = { "satp",     satp, read_satp,     write_satp     },

    /* Supervisor-Level Window to Indirectly Accessed Registers (AIA) */
    [CSR_SISELECT]   = { "siselect",   aia_smode, NULL, NULL, rmw_xiselect },
    [CSR_SIREG]      = { "sireg",      aia_smode, NULL, NULL, rmw_xireg },

    /* Supervisor-Level Interrupts (AIA) */
    [CSR_STOPEI]     = { "stopei",     aia_smode, NULL, NULL, rmw_xtopei },
    [CSR_STOPI]      = { "stopi",      aia_smode, read_stopi },

    /* Supervisor-Level High-Half CSRs (AIA) */
    [CSR_SIEH]       = { "sieh",   aia_smode32, NULL, NULL, rmw_sieh },
    [CSR_SIPH]       = { "siph",   aia_smode32, NULL, NULL, rmw_siph },

    [CSR_HSTATUS]     = { "hstatus",     hmode,   read_hstatus, write_hstatus,
                          .min_priv_ver = PRIV_VERSION_1_12_0                },
    [CSR_HEDELEG]     = { "hedeleg",     hmode,   read_hedeleg, write_hedeleg,
                          .min_priv_ver = PRIV_VERSION_1_12_0                },
    [CSR_HIDELEG]     = { "hideleg",     hmode,   NULL,   NULL, rmw_hideleg,
                          .min_priv_ver = PRIV_VERSION_1_12_0                },
    [CSR_HVIP]        = { "hvip",        hmode,   NULL,   NULL, rmw_hvip,
                          .min_priv_ver = PRIV_VERSION_1_12_0                },
    [CSR_HIP]         = { "hip",         hmode,   NULL,   NULL, rmw_hip,
                          .min_priv_ver = PRIV_VERSION_1_12_0                },
    [CSR_HIE]         = { "hie",         hmode,   NULL,   NULL, rmw_hie,
                          .min_priv_ver = PRIV_VERSION_1_12_0                },
    [CSR_HCOUNTEREN]  = { "hcounteren",  hmode,   read_hcounteren,
                          write_hcounteren,
                          .min_priv_ver = PRIV_VERSION_1_12_0                },
    [CSR_HGEIE]       = { "hgeie",       hmode,   read_hgeie,   write_hgeie,
                          .min_priv_ver = PRIV_VERSION_1_12_0                },
    [CSR_HTVAL]       = { "htval",       hmode,   read_htval,   write_htval,
                          .min_priv_ver = PRIV_VERSION_1_12_0                },
    [CSR_HTINST]      = { "htinst",      hmode,   read_htinst,  write_htinst,
                          .min_priv_ver = PRIV_VERSION_1_12_0                },
    [CSR_HGEIP]       = { "hgeip",       hmode,   read_hgeip,
                          .min_priv_ver = PRIV_VERSION_1_12_0                },
    [CSR_HGATP]       = { "hgatp",       hgatp,   read_hgatp,   write_hgatp,
                          .min_priv_ver = PRIV_VERSION_1_12_0                },
    [CSR_HTIMEDELTA]  = { "htimedelta",  hmode,   read_htimedelta,
                          write_htimedelta,
                          .min_priv_ver = PRIV_VERSION_1_12_0                },
    [CSR_HTIMEDELTAH] = { "htimedeltah", hmode32, read_htimedeltah,
                          write_htimedeltah,
                          .min_priv_ver = PRIV_VERSION_1_12_0                },

    [CSR_VSSTATUS]    = { "vsstatus",    hmode,   read_vsstatus,
                          write_vsstatus,
                          .min_priv_ver = PRIV_VERSION_1_12_0                },
    [CSR_VSIP]        = { "vsip",        hmode,   NULL,    NULL, rmw_vsip,
                          .min_priv_ver = PRIV_VERSION_1_12_0                },
    [CSR_VSIE]        = { "vsie",        hmode,   NULL,    NULL, rmw_vsie ,
                          .min_priv_ver = PRIV_VERSION_1_12_0                },
    [CSR_VSTVEC]      = { "vstvec",      hmode,   read_vstvec,   write_vstvec,
                          .min_priv_ver = PRIV_VERSION_1_12_0                },
    [CSR_VSSCRATCH]   = { "vsscratch",   hmode,   read_vsscratch,
                          write_vsscratch,
                          .min_priv_ver = PRIV_VERSION_1_12_0                },
    [CSR_VSEPC]       = { "vsepc",       hmode,   read_vsepc,    write_vsepc,
                          .min_priv_ver = PRIV_VERSION_1_12_0                },
    [CSR_VSCAUSE]     = { "vscause",     hmode,   read_vscause,  write_vscause,
                          .min_priv_ver = PRIV_VERSION_1_12_0                },
    [CSR_VSTVAL]      = { "vstval",      hmode,   read_vstval,   write_vstval,
                          .min_priv_ver = PRIV_VERSION_1_12_0                },
    [CSR_VSATP]       = { "vsatp",       hmode,   read_vsatp,    write_vsatp,
                          .min_priv_ver = PRIV_VERSION_1_12_0                },

    [CSR_MTVAL2]      = { "mtval2",      hmode,   read_mtval2,   write_mtval2,
                          .min_priv_ver = PRIV_VERSION_1_12_0                },
    [CSR_MTINST]      = { "mtinst",      hmode,   read_mtinst,   write_mtinst,
                          .min_priv_ver = PRIV_VERSION_1_12_0                },

    /* Virtual Interrupts and Interrupt Priorities (H-extension with AIA) */
    [CSR_HVIEN]       = { "hvien",       aia_hmode, NULL, NULL, rmw_hvien },
    [CSR_HVICTL]      = { "hvictl",      aia_hmode, read_hvictl,
                          write_hvictl                                      },
    [CSR_HVIPRIO1]    = { "hviprio1",    aia_hmode, read_hviprio1,
                          write_hviprio1                                    },
    [CSR_HVIPRIO2]    = { "hviprio2",    aia_hmode, read_hviprio2,
                          write_hviprio2                                    },
    /*
     * VS-Level Window to Indirectly Accessed Registers (H-extension with AIA)
     */
    [CSR_VSISELECT]   = { "vsiselect",   aia_hmode, NULL, NULL,
                          rmw_xiselect                                     },
    [CSR_VSIREG]      = { "vsireg",      aia_hmode, NULL, NULL, rmw_xireg  },

    /* VS-Level Interrupts (H-extension with AIA) */
    [CSR_VSTOPEI]     = { "vstopei",     aia_hmode, NULL, NULL, rmw_xtopei },
    [CSR_VSTOPI]      = { "vstopi",      aia_hmode, read_vstopi },

    /* Hypervisor and VS-Level High-Half CSRs (H-extension with AIA) */
    [CSR_HIDELEGH]    = { "hidelegh",    aia_hmode32, NULL, NULL,
                          rmw_hidelegh                                      },
    [CSR_HVIENH]      = { "hvienh",      aia_hmode32, NULL, NULL, rmw_hvienh },
    [CSR_HVIPH]       = { "hviph",       aia_hmode32, NULL, NULL, rmw_hviph },
    [CSR_HVIPRIO1H]   = { "hviprio1h",   aia_hmode32, read_hviprio1h,
                          write_hviprio1h                                   },
    [CSR_HVIPRIO2H]   = { "hviprio2h",   aia_hmode32, read_hviprio2h,
                          write_hviprio2h                                   },
    [CSR_VSIEH]       = { "vsieh",       aia_hmode32, NULL, NULL, rmw_vsieh },
    [CSR_VSIPH]       = { "vsiph",       aia_hmode32, NULL, NULL, rmw_vsiph },

    /* Physical Memory Protection */
    [CSR_MSECCFG]    = { "mseccfg", have_mseccfg, read_mseccfg, write_mseccfg,
                         .min_priv_ver = PRIV_VERSION_1_11_0           },
    [CSR_MSECCFGH]   = { "mseccfgh", have_mseccfg32, read_mseccfgh, write_mseccfgh,
                         .min_priv_ver = PRIV_VERSION_1_11_0           },
    [CSR_PMPCFG0]    = { "pmpcfg0",   pmp, read_pmpcfg,  write_pmpcfg  },
    [CSR_PMPCFG1]    = { "pmpcfg1",   pmp, read_pmpcfg,  write_pmpcfg  },
    [CSR_PMPCFG2]    = { "pmpcfg2",   pmp, read_pmpcfg,  write_pmpcfg  },
    [CSR_PMPCFG3]    = { "pmpcfg3",   pmp, read_pmpcfg,  write_pmpcfg  },
    [CSR_PMPADDR0]   = { "pmpaddr0",  pmp, read_pmpaddr, write_pmpaddr },
    [CSR_PMPADDR1]   = { "pmpaddr1",  pmp, read_pmpaddr, write_pmpaddr },
    [CSR_PMPADDR2]   = { "pmpaddr2",  pmp, read_pmpaddr, write_pmpaddr },
    [CSR_PMPADDR3]   = { "pmpaddr3",  pmp, read_pmpaddr, write_pmpaddr },
    [CSR_PMPADDR4]   = { "pmpaddr4",  pmp, read_pmpaddr, write_pmpaddr },
    [CSR_PMPADDR5]   = { "pmpaddr5",  pmp, read_pmpaddr, write_pmpaddr },
    [CSR_PMPADDR6]   = { "pmpaddr6",  pmp, read_pmpaddr, write_pmpaddr },
    [CSR_PMPADDR7]   = { "pmpaddr7",  pmp, read_pmpaddr, write_pmpaddr },
    [CSR_PMPADDR8]   = { "pmpaddr8",  pmp, read_pmpaddr, write_pmpaddr },
    [CSR_PMPADDR9]   = { "pmpaddr9",  pmp, read_pmpaddr, write_pmpaddr },
    [CSR_PMPADDR10]  = { "pmpaddr10", pmp, read_pmpaddr, write_pmpaddr },
    [CSR_PMPADDR11]  = { "pmpaddr11", pmp, read_pmpaddr, write_pmpaddr },
    [CSR_PMPADDR12]  = { "pmpaddr12", pmp, read_pmpaddr, write_pmpaddr },
    [CSR_PMPADDR13]  = { "pmpaddr13", pmp, read_pmpaddr, write_pmpaddr },
    [CSR_PMPADDR14] =  { "pmpaddr14", pmp, read_pmpaddr, write_pmpaddr },
    [CSR_PMPADDR15] =  { "pmpaddr15", pmp, read_pmpaddr, write_pmpaddr },

    /* Trigger CSRs */
    [CSR_TSELECT]   =  { "tselect",  debug, read_tselect,  write_tselect  },
    [CSR_TDATA1]    =  { "tdata1",   debug, read_tdata,    write_tdata    },
    [CSR_TDATA2]    =  { "tdata2",   debug, read_tdata,    write_tdata    },
    [CSR_TDATA3]    =  { "tdata3",   debug, read_tdata,    write_tdata    },
    [CSR_TINFO]     =  { "tinfo",    debug, read_tinfo,    write_ignore   },
    [CSR_MCONTEXT]  =  { "mcontext", debug, read_mcontext, write_mcontext },

    /* Debug CSRs */
    [CSR_DCSR]      =  { "dcsr",      debug, read_dcsr,     write_dcsr     },
    [CSR_DPC]       =  { "dpc",       debug, read_dpc,      write_dpc      },
    [CSR_DSCRATCH0] =  { "dscratch0", debug, read_dscratch, write_dscratch },
    [CSR_DSCRATCH1] =  { "dscratch1", debug, read_dscratch, write_dscratch },

    /* User Pointer Masking */
    [CSR_UMTE]    =    { "umte",    pointer_masking, read_umte,  write_umte },
    [CSR_UPMMASK] =    { "upmmask", pointer_masking, read_upmmask,
                         write_upmmask                                      },
    [CSR_UPMBASE] =    { "upmbase", pointer_masking, read_upmbase,
                         write_upmbase                                      },
    /* Machine Pointer Masking */
    [CSR_MMTE]    =    { "mmte",    pointer_masking, read_mmte,  write_mmte },
    [CSR_MPMMASK] =    { "mpmmask", pointer_masking, read_mpmmask,
                         write_mpmmask                                      },
    [CSR_MPMBASE] =    { "mpmbase", pointer_masking, read_mpmbase,
                         write_mpmbase                                      },
    /* Supervisor Pointer Masking */
    [CSR_SMTE]    =    { "smte",    pointer_masking, read_smte,  write_smte },
    [CSR_SPMMASK] =    { "spmmask", pointer_masking, read_spmmask,
                         write_spmmask                                      },
    [CSR_SPMBASE] =    { "spmbase", pointer_masking, read_spmbase,
                         write_spmbase                                      },

    /* Performance Counters */
    [CSR_HPMCOUNTER3]    = { "hpmcounter3",    ctr,    read_hpmcounter },
    [CSR_HPMCOUNTER4]    = { "hpmcounter4",    ctr,    read_hpmcounter },
    [CSR_HPMCOUNTER5]    = { "hpmcounter5",    ctr,    read_hpmcounter },
    [CSR_HPMCOUNTER6]    = { "hpmcounter6",    ctr,    read_hpmcounter },
    [CSR_HPMCOUNTER7]    = { "hpmcounter7",    ctr,    read_hpmcounter },
    [CSR_HPMCOUNTER8]    = { "hpmcounter8",    ctr,    read_hpmcounter },
    [CSR_HPMCOUNTER9]    = { "hpmcounter9",    ctr,    read_hpmcounter },
    [CSR_HPMCOUNTER10]   = { "hpmcounter10",   ctr,    read_hpmcounter },
    [CSR_HPMCOUNTER11]   = { "hpmcounter11",   ctr,    read_hpmcounter },
    [CSR_HPMCOUNTER12]   = { "hpmcounter12",   ctr,    read_hpmcounter },
    [CSR_HPMCOUNTER13]   = { "hpmcounter13",   ctr,    read_hpmcounter },
    [CSR_HPMCOUNTER14]   = { "hpmcounter14",   ctr,    read_hpmcounter },
    [CSR_HPMCOUNTER15]   = { "hpmcounter15",   ctr,    read_hpmcounter },
    [CSR_HPMCOUNTER16]   = { "hpmcounter16",   ctr,    read_hpmcounter },
    [CSR_HPMCOUNTER17]   = { "hpmcounter17",   ctr,    read_hpmcounter },
    [CSR_HPMCOUNTER18]   = { "hpmcounter18",   ctr,    read_hpmcounter },
    [CSR_HPMCOUNTER19]   = { "hpmcounter19",   ctr,    read_hpmcounter },
    [CSR_HPMCOUNTER20]   = { "hpmcounter20",   ctr,    read_hpmcounter },
    [CSR_HPMCOUNTER21]   = { "hpmcounter21",   ctr,    read_hpmcounter },
    [CSR_HPMCOUNTER22]   = { "hpmcounter22",   ctr,    read_hpmcounter },
    [CSR_HPMCOUNTER23]   = { "hpmcounter23",   ctr,    read_hpmcounter },
    [CSR_HPMCOUNTER24]   = { "hpmcounter24",   ctr,    read_hpmcounter },
    [CSR_HPMCOUNTER25]   = { "hpmcounter25",   ctr,    read_hpmcounter },
    [CSR_HPMCOUNTER26]   = { "hpmcounter26",   ctr,    read_hpmcounter },
    [CSR_HPMCOUNTER27]   = { "hpmcounter27",   ctr,    read_hpmcounter },
    [CSR_HPMCOUNTER28]   = { "hpmcounter28",   ctr,    read_hpmcounter },
    [CSR_HPMCOUNTER29]   = { "hpmcounter29",   ctr,    read_hpmcounter },
    [CSR_HPMCOUNTER30]   = { "hpmcounter30",   ctr,    read_hpmcounter },
    [CSR_HPMCOUNTER31]   = { "hpmcounter31",   ctr,    read_hpmcounter },

    [CSR_MHPMCOUNTER3]   = { "mhpmcounter3",   mctr,    read_hpmcounter,
                             write_mhpmcounter                         },
    [CSR_MHPMCOUNTER4]   = { "mhpmcounter4",   mctr,    read_hpmcounter,
                             write_mhpmcounter                         },
    [CSR_MHPMCOUNTER5]   = { "mhpmcounter5",   mctr,    read_hpmcounter,
                             write_mhpmcounter                         },
    [CSR_MHPMCOUNTER6]   = { "mhpmcounter6",   mctr,    read_hpmcounter,
                             write_mhpmcounter                         },
    [CSR_MHPMCOUNTER7]   = { "mhpmcounter7",   mctr,    read_hpmcounter,
                             write_mhpmcounter                         },
    [CSR_MHPMCOUNTER8]   = { "mhpmcounter8",   mctr,    read_hpmcounter,
                             write_mhpmcounter                         },
    [CSR_MHPMCOUNTER9]   = { "mhpmcounter9",   mctr,    read_hpmcounter,
                             write_mhpmcounter                         },
    [CSR_MHPMCOUNTER10]  = { "mhpmcounter10",  mctr,    read_hpmcounter,
                             write_mhpmcounter                         },
    [CSR_MHPMCOUNTER11]  = { "mhpmcounter11",  mctr,    read_hpmcounter,
                             write_mhpmcounter                         },
    [CSR_MHPMCOUNTER12]  = { "mhpmcounter12",  mctr,    read_hpmcounter,
                             write_mhpmcounter                         },
    [CSR_MHPMCOUNTER13]  = { "mhpmcounter13",  mctr,    read_hpmcounter,
                             write_mhpmcounter                         },
    [CSR_MHPMCOUNTER14]  = { "mhpmcounter14",  mctr,    read_hpmcounter,
                             write_mhpmcounter                         },
    [CSR_MHPMCOUNTER15]  = { "mhpmcounter15",  mctr,    read_hpmcounter,
                             write_mhpmcounter                         },
    [CSR_MHPMCOUNTER16]  = { "mhpmcounter16",  mctr,    read_hpmcounter,
                             write_mhpmcounter                         },
    [CSR_MHPMCOUNTER17]  = { "mhpmcounter17",  mctr,    read_hpmcounter,
                             write_mhpmcounter                         },
    [CSR_MHPMCOUNTER18]  = { "mhpmcounter18",  mctr,    read_hpmcounter,
                             write_mhpmcounter                         },
    [CSR_MHPMCOUNTER19]  = { "mhpmcounter19",  mctr,    read_hpmcounter,
                             write_mhpmcounter                         },
    [CSR_MHPMCOUNTER20]  = { "mhpmcounter20",  mctr,    read_hpmcounter,
                             write_mhpmcounter                         },
    [CSR_MHPMCOUNTER21]  = { "mhpmcounter21",  mctr,    read_hpmcounter,
                             write_mhpmcounter                         },
    [CSR_MHPMCOUNTER22]  = { "mhpmcounter22",  mctr,    read_hpmcounter,
                             write_mhpmcounter                         },
    [CSR_MHPMCOUNTER23]  = { "mhpmcounter23",  mctr,    read_hpmcounter,
                             write_mhpmcounter                         },
    [CSR_MHPMCOUNTER24]  = { "mhpmcounter24",  mctr,    read_hpmcounter,
                             write_mhpmcounter                         },
    [CSR_MHPMCOUNTER25]  = { "mhpmcounter25",  mctr,    read_hpmcounter,
                             write_mhpmcounter                         },
    [CSR_MHPMCOUNTER26]  = { "mhpmcounter26",  mctr,    read_hpmcounter,
                             write_mhpmcounter                         },
    [CSR_MHPMCOUNTER27]  = { "mhpmcounter27",  mctr,    read_hpmcounter,
                             write_mhpmcounter                         },
    [CSR_MHPMCOUNTER28]  = { "mhpmcounter28",  mctr,    read_hpmcounter,
                             write_mhpmcounter                         },
    [CSR_MHPMCOUNTER29]  = { "mhpmcounter29",  mctr,    read_hpmcounter,
                             write_mhpmcounter                         },
    [CSR_MHPMCOUNTER30]  = { "mhpmcounter30",  mctr,    read_hpmcounter,
                             write_mhpmcounter                         },
    [CSR_MHPMCOUNTER31]  = { "mhpmcounter31",  mctr,    read_hpmcounter,
                             write_mhpmcounter                         },

    [CSR_MCOUNTINHIBIT]  = { "mcountinhibit",  any, read_mcountinhibit,
                             write_mcountinhibit,
                             .min_priv_ver = PRIV_VERSION_1_11_0       },

    [CSR_MCYCLECFG]      = { "mcyclecfg",   smcntrpmf, read_mcyclecfg,
                             write_mcyclecfg,
                             .min_priv_ver = PRIV_VERSION_1_12_0       },
    [CSR_MINSTRETCFG]    = { "minstretcfg", smcntrpmf, read_minstretcfg,
                             write_minstretcfg,
                             .min_priv_ver = PRIV_VERSION_1_12_0       },

    [CSR_MHPMEVENT3]     = { "mhpmevent3",     any,    read_mhpmevent,
                             write_mhpmevent                           },
    [CSR_MHPMEVENT4]     = { "mhpmevent4",     any,    read_mhpmevent,
                             write_mhpmevent                           },
    [CSR_MHPMEVENT5]     = { "mhpmevent5",     any,    read_mhpmevent,
                             write_mhpmevent                           },
    [CSR_MHPMEVENT6]     = { "mhpmevent6",     any,    read_mhpmevent,
                             write_mhpmevent                           },
    [CSR_MHPMEVENT7]     = { "mhpmevent7",     any,    read_mhpmevent,
                             write_mhpmevent                           },
    [CSR_MHPMEVENT8]     = { "mhpmevent8",     any,    read_mhpmevent,
                             write_mhpmevent                           },
    [CSR_MHPMEVENT9]     = { "mhpmevent9",     any,    read_mhpmevent,
                             write_mhpmevent                           },
    [CSR_MHPMEVENT10]    = { "mhpmevent10",    any,    read_mhpmevent,
                             write_mhpmevent                           },
    [CSR_MHPMEVENT11]    = { "mhpmevent11",    any,    read_mhpmevent,
                             write_mhpmevent                           },
    [CSR_MHPMEVENT12]    = { "mhpmevent12",    any,    read_mhpmevent,
                             write_mhpmevent                           },
    [CSR_MHPMEVENT13]    = { "mhpmevent13",    any,    read_mhpmevent,
                             write_mhpmevent                           },
    [CSR_MHPMEVENT14]    = { "mhpmevent14",    any,    read_mhpmevent,
                             write_mhpmevent                           },
    [CSR_MHPMEVENT15]    = { "mhpmevent15",    any,    read_mhpmevent,
                             write_mhpmevent                           },
    [CSR_MHPMEVENT16]    = { "mhpmevent16",    any,    read_mhpmevent,
                             write_mhpmevent                           },
    [CSR_MHPMEVENT17]    = { "mhpmevent17",    any,    read_mhpmevent,
                             write_mhpmevent                           },
    [CSR_MHPMEVENT18]    = { "mhpmevent18",    any,    read_mhpmevent,
                             write_mhpmevent                           },
    [CSR_MHPMEVENT19]    = { "mhpmevent19",    any,    read_mhpmevent,
                             write_mhpmevent                           },
    [CSR_MHPMEVENT20]    = { "mhpmevent20",    any,    read_mhpmevent,
                             write_mhpmevent                           },
    [CSR_MHPMEVENT21]    = { "mhpmevent21",    any,    read_mhpmevent,
                             write_mhpmevent                           },
    [CSR_MHPMEVENT22]    = { "mhpmevent22",    any,    read_mhpmevent,
                             write_mhpmevent                           },
    [CSR_MHPMEVENT23]    = { "mhpmevent23",    any,    read_mhpmevent,
                             write_mhpmevent                           },
    [CSR_MHPMEVENT24]    = { "mhpmevent24",    any,    read_mhpmevent,
                             write_mhpmevent                           },
    [CSR_MHPMEVENT25]    = { "mhpmevent25",    any,    read_mhpmevent,
                             write_mhpmevent                           },
    [CSR_MHPMEVENT26]    = { "mhpmevent26",    any,    read_mhpmevent,
                             write_mhpmevent                           },
    [CSR_MHPMEVENT27]    = { "mhpmevent27",    any,    read_mhpmevent,
                             write_mhpmevent                           },
    [CSR_MHPMEVENT28]    = { "mhpmevent28",    any,    read_mhpmevent,
                             write_mhpmevent                           },
    [CSR_MHPMEVENT29]    = { "mhpmevent29",    any,    read_mhpmevent,
                             write_mhpmevent                           },
    [CSR_MHPMEVENT30]    = { "mhpmevent30",    any,    read_mhpmevent,
                             write_mhpmevent                           },
    [CSR_MHPMEVENT31]    = { "mhpmevent31",    any,    read_mhpmevent,
                             write_mhpmevent                           },

    [CSR_MCYCLECFGH]     = { "mcyclecfgh",   smcntrpmf_32, read_mcyclecfgh,
                             write_mcyclecfgh,
                             .min_priv_ver = PRIV_VERSION_1_12_0        },
    [CSR_MINSTRETCFGH]   = { "minstretcfgh", smcntrpmf_32, read_minstretcfgh,
                             write_minstretcfgh,
                             .min_priv_ver = PRIV_VERSION_1_12_0        },

    [CSR_MHPMEVENT3H]    = { "mhpmevent3h",    sscofpmf_32,  read_mhpmeventh,
                             write_mhpmeventh,
                             .min_priv_ver = PRIV_VERSION_1_12_0        },
    [CSR_MHPMEVENT4H]    = { "mhpmevent4h",    sscofpmf_32,  read_mhpmeventh,
                             write_mhpmeventh,
                             .min_priv_ver = PRIV_VERSION_1_12_0        },
    [CSR_MHPMEVENT5H]    = { "mhpmevent5h",    sscofpmf_32,  read_mhpmeventh,
                             write_mhpmeventh,
                             .min_priv_ver = PRIV_VERSION_1_12_0        },
    [CSR_MHPMEVENT6H]    = { "mhpmevent6h",    sscofpmf_32,  read_mhpmeventh,
                             write_mhpmeventh,
                             .min_priv_ver = PRIV_VERSION_1_12_0        },
    [CSR_MHPMEVENT7H]    = { "mhpmevent7h",    sscofpmf_32,  read_mhpmeventh,
                             write_mhpmeventh,
                             .min_priv_ver = PRIV_VERSION_1_12_0        },
    [CSR_MHPMEVENT8H]    = { "mhpmevent8h",    sscofpmf_32,  read_mhpmeventh,
                             write_mhpmeventh,
                             .min_priv_ver = PRIV_VERSION_1_12_0        },
    [CSR_MHPMEVENT9H]    = { "mhpmevent9h",    sscofpmf_32,  read_mhpmeventh,
                             write_mhpmeventh,
                             .min_priv_ver = PRIV_VERSION_1_12_0        },
    [CSR_MHPMEVENT10H]   = { "mhpmevent10h",    sscofpmf_32,  read_mhpmeventh,
                             write_mhpmeventh,
                             .min_priv_ver = PRIV_VERSION_1_12_0        },
    [CSR_MHPMEVENT11H]   = { "mhpmevent11h",    sscofpmf_32,  read_mhpmeventh,
                             write_mhpmeventh,
                             .min_priv_ver = PRIV_VERSION_1_12_0        },
    [CSR_MHPMEVENT12H]   = { "mhpmevent12h",    sscofpmf_32,  read_mhpmeventh,
                             write_mhpmeventh,
                             .min_priv_ver = PRIV_VERSION_1_12_0        },
    [CSR_MHPMEVENT13H]   = { "mhpmevent13h",    sscofpmf_32,  read_mhpmeventh,
                             write_mhpmeventh,
                             .min_priv_ver = PRIV_VERSION_1_12_0        },
    [CSR_MHPMEVENT14H]   = { "mhpmevent14h",    sscofpmf_32,  read_mhpmeventh,
                             write_mhpmeventh,
                             .min_priv_ver = PRIV_VERSION_1_12_0        },
    [CSR_MHPMEVENT15H]   = { "mhpmevent15h",    sscofpmf_32,  read_mhpmeventh,
                             write_mhpmeventh,
                             .min_priv_ver = PRIV_VERSION_1_12_0        },
    [CSR_MHPMEVENT16H]   = { "mhpmevent16h",    sscofpmf_32,  read_mhpmeventh,
                             write_mhpmeventh,
                             .min_priv_ver = PRIV_VERSION_1_12_0        },
    [CSR_MHPMEVENT17H]   = { "mhpmevent17h",    sscofpmf_32,  read_mhpmeventh,
                             write_mhpmeventh,
                             .min_priv_ver = PRIV_VERSION_1_12_0        },
    [CSR_MHPMEVENT18H]   = { "mhpmevent18h",    sscofpmf_32,  read_mhpmeventh,
                             write_mhpmeventh,
                             .min_priv_ver = PRIV_VERSION_1_12_0        },
    [CSR_MHPMEVENT19H]   = { "mhpmevent19h",    sscofpmf_32,  read_mhpmeventh,
                             write_mhpmeventh,
                             .min_priv_ver = PRIV_VERSION_1_12_0        },
    [CSR_MHPMEVENT20H]   = { "mhpmevent20h",    sscofpmf_32,  read_mhpmeventh,
                             write_mhpmeventh,
                             .min_priv_ver = PRIV_VERSION_1_12_0        },
    [CSR_MHPMEVENT21H]   = { "mhpmevent21h",    sscofpmf_32,  read_mhpmeventh,
                             write_mhpmeventh,
                             .min_priv_ver = PRIV_VERSION_1_12_0        },
    [CSR_MHPMEVENT22H]   = { "mhpmevent22h",    sscofpmf_32,  read_mhpmeventh,
                             write_mhpmeventh,
                             .min_priv_ver = PRIV_VERSION_1_12_0        },
    [CSR_MHPMEVENT23H]   = { "mhpmevent23h",    sscofpmf_32,  read_mhpmeventh,
                             write_mhpmeventh,
                             .min_priv_ver = PRIV_VERSION_1_12_0        },
    [CSR_MHPMEVENT24H]   = { "mhpmevent24h",    sscofpmf_32,  read_mhpmeventh,
                             write_mhpmeventh,
                             .min_priv_ver = PRIV_VERSION_1_12_0        },
    [CSR_MHPMEVENT25H]   = { "mhpmevent25h",    sscofpmf_32,  read_mhpmeventh,
                             write_mhpmeventh,
                             .min_priv_ver = PRIV_VERSION_1_12_0        },
    [CSR_MHPMEVENT26H]   = { "mhpmevent26h",    sscofpmf_32,  read_mhpmeventh,
                             write_mhpmeventh,
                             .min_priv_ver = PRIV_VERSION_1_12_0        },
    [CSR_MHPMEVENT27H]   = { "mhpmevent27h",    sscofpmf_32,  read_mhpmeventh,
                             write_mhpmeventh,
                             .min_priv_ver = PRIV_VERSION_1_12_0        },
    [CSR_MHPMEVENT28H]   = { "mhpmevent28h",    sscofpmf_32,  read_mhpmeventh,
                             write_mhpmeventh,
                             .min_priv_ver = PRIV_VERSION_1_12_0        },
    [CSR_MHPMEVENT29H]   = { "mhpmevent29h",    sscofpmf_32,  read_mhpmeventh,
                             write_mhpmeventh,
                             .min_priv_ver = PRIV_VERSION_1_12_0        },
    [CSR_MHPMEVENT30H]   = { "mhpmevent30h",    sscofpmf_32,  read_mhpmeventh,
                             write_mhpmeventh,
                             .min_priv_ver = PRIV_VERSION_1_12_0        },
    [CSR_MHPMEVENT31H]   = { "mhpmevent31h",    sscofpmf_32,  read_mhpmeventh,
                             write_mhpmeventh,
                             .min_priv_ver = PRIV_VERSION_1_12_0        },

    [CSR_HPMCOUNTER3H]   = { "hpmcounter3h",   ctr32,  read_hpmcounterh },
    [CSR_HPMCOUNTER4H]   = { "hpmcounter4h",   ctr32,  read_hpmcounterh },
    [CSR_HPMCOUNTER5H]   = { "hpmcounter5h",   ctr32,  read_hpmcounterh },
    [CSR_HPMCOUNTER6H]   = { "hpmcounter6h",   ctr32,  read_hpmcounterh },
    [CSR_HPMCOUNTER7H]   = { "hpmcounter7h",   ctr32,  read_hpmcounterh },
    [CSR_HPMCOUNTER8H]   = { "hpmcounter8h",   ctr32,  read_hpmcounterh },
    [CSR_HPMCOUNTER9H]   = { "hpmcounter9h",   ctr32,  read_hpmcounterh },
    [CSR_HPMCOUNTER10H]  = { "hpmcounter10h",  ctr32,  read_hpmcounterh },
    [CSR_HPMCOUNTER11H]  = { "hpmcounter11h",  ctr32,  read_hpmcounterh },
    [CSR_HPMCOUNTER12H]  = { "hpmcounter12h",  ctr32,  read_hpmcounterh },
    [CSR_HPMCOUNTER13H]  = { "hpmcounter13h",  ctr32,  read_hpmcounterh },
    [CSR_HPMCOUNTER14H]  = { "hpmcounter14h",  ctr32,  read_hpmcounterh },
    [CSR_HPMCOUNTER15H]  = { "hpmcounter15h",  ctr32,  read_hpmcounterh },
    [CSR_HPMCOUNTER16H]  = { "hpmcounter16h",  ctr32,  read_hpmcounterh },
    [CSR_HPMCOUNTER17H]  = { "hpmcounter17h",  ctr32,  read_hpmcounterh },
    [CSR_HPMCOUNTER18H]  = { "hpmcounter18h",  ctr32,  read_hpmcounterh },
    [CSR_HPMCOUNTER19H]  = { "hpmcounter19h",  ctr32,  read_hpmcounterh },
    [CSR_HPMCOUNTER20H]  = { "hpmcounter20h",  ctr32,  read_hpmcounterh },
    [CSR_HPMCOUNTER21H]  = { "hpmcounter21h",  ctr32,  read_hpmcounterh },
    [CSR_HPMCOUNTER22H]  = { "hpmcounter22h",  ctr32,  read_hpmcounterh },
    [CSR_HPMCOUNTER23H]  = { "hpmcounter23h",  ctr32,  read_hpmcounterh },
    [CSR_HPMCOUNTER24H]  = { "hpmcounter24h",  ctr32,  read_hpmcounterh },
    [CSR_HPMCOUNTER25H]  = { "hpmcounter25h",  ctr32,  read_hpmcounterh },
    [CSR_HPMCOUNTER26H]  = { "hpmcounter26h",  ctr32,  read_hpmcounterh },
    [CSR_HPMCOUNTER27H]  = { "hpmcounter27h",  ctr32,  read_hpmcounterh },
    [CSR_HPMCOUNTER28H]  = { "hpmcounter28h",  ctr32,  read_hpmcounterh },
    [CSR_HPMCOUNTER29H]  = { "hpmcounter29h",  ctr32,  read_hpmcounterh },
    [CSR_HPMCOUNTER30H]  = { "hpmcounter30h",  ctr32,  read_hpmcounterh },
    [CSR_HPMCOUNTER31H]  = { "hpmcounter31h",  ctr32,  read_hpmcounterh },

    [CSR_MHPMCOUNTER3H]  = { "mhpmcounter3h",  mctr32,  read_hpmcounterh,
                             write_mhpmcounterh                         },
    [CSR_MHPMCOUNTER4H]  = { "mhpmcounter4h",  mctr32,  read_hpmcounterh,
                             write_mhpmcounterh                         },
    [CSR_MHPMCOUNTER5H]  = { "mhpmcounter5h",  mctr32,  read_hpmcounterh,
                             write_mhpmcounterh                         },
    [CSR_MHPMCOUNTER6H]  = { "mhpmcounter6h",  mctr32,  read_hpmcounterh,
                             write_mhpmcounterh                         },
    [CSR_MHPMCOUNTER7H]  = { "mhpmcounter7h",  mctr32,  read_hpmcounterh,
                             write_mhpmcounterh                         },
    [CSR_MHPMCOUNTER8H]  = { "mhpmcounter8h",  mctr32,  read_hpmcounterh,
                             write_mhpmcounterh                         },
    [CSR_MHPMCOUNTER9H]  = { "mhpmcounter9h",  mctr32,  read_hpmcounterh,
                             write_mhpmcounterh                         },
    [CSR_MHPMCOUNTER10H] = { "mhpmcounter10h", mctr32,  read_hpmcounterh,
                             write_mhpmcounterh                         },
    [CSR_MHPMCOUNTER11H] = { "mhpmcounter11h", mctr32,  read_hpmcounterh,
                             write_mhpmcounterh                         },
    [CSR_MHPMCOUNTER12H] = { "mhpmcounter12h", mctr32,  read_hpmcounterh,
                             write_mhpmcounterh                         },
    [CSR_MHPMCOUNTER13H] = { "mhpmcounter13h", mctr32,  read_hpmcounterh,
                             write_mhpmcounterh                         },
    [CSR_MHPMCOUNTER14H] = { "mhpmcounter14h", mctr32,  read_hpmcounterh,
                             write_mhpmcounterh                         },
    [CSR_MHPMCOUNTER15H] = { "mhpmcounter15h", mctr32,  read_hpmcounterh,
                             write_mhpmcounterh                         },
    [CSR_MHPMCOUNTER16H] = { "mhpmcounter16h", mctr32,  read_hpmcounterh,
                             write_mhpmcounterh                         },
    [CSR_MHPMCOUNTER17H] = { "mhpmcounter17h", mctr32,  read_hpmcounterh,
                             write_mhpmcounterh                         },
    [CSR_MHPMCOUNTER18H] = { "mhpmcounter18h", mctr32,  read_hpmcounterh,
                             write_mhpmcounterh                         },
    [CSR_MHPMCOUNTER19H] = { "mhpmcounter19h", mctr32,  read_hpmcounterh,
                             write_mhpmcounterh                         },
    [CSR_MHPMCOUNTER20H] = { "mhpmcounter20h", mctr32,  read_hpmcounterh,
                             write_mhpmcounterh                         },
    [CSR_MHPMCOUNTER21H] = { "mhpmcounter21h", mctr32,  read_hpmcounterh,
                             write_mhpmcounterh                         },
    [CSR_MHPMCOUNTER22H] = { "mhpmcounter22h", mctr32,  read_hpmcounterh,
                             write_mhpmcounterh                         },
    [CSR_MHPMCOUNTER23H] = { "mhpmcounter23h", mctr32,  read_hpmcounterh,
                             write_mhpmcounterh                         },
    [CSR_MHPMCOUNTER24H] = { "mhpmcounter24h", mctr32,  read_hpmcounterh,
                             write_mhpmcounterh                         },
    [CSR_MHPMCOUNTER25H] = { "mhpmcounter25h", mctr32,  read_hpmcounterh,
                             write_mhpmcounterh                         },
    [CSR_MHPMCOUNTER26H] = { "mhpmcounter26h", mctr32,  read_hpmcounterh,
                             write_mhpmcounterh                         },
    [CSR_MHPMCOUNTER27H] = { "mhpmcounter27h", mctr32,  read_hpmcounterh,
                             write_mhpmcounterh                         },
    [CSR_MHPMCOUNTER28H] = { "mhpmcounter28h", mctr32,  read_hpmcounterh,
                             write_mhpmcounterh                         },
    [CSR_MHPMCOUNTER29H] = { "mhpmcounter29h", mctr32,  read_hpmcounterh,
                             write_mhpmcounterh                         },
    [CSR_MHPMCOUNTER30H] = { "mhpmcounter30h", mctr32,  read_hpmcounterh,
                             write_mhpmcounterh                         },
    [CSR_MHPMCOUNTER31H] = { "mhpmcounter31h", mctr32,  read_hpmcounterh,
                             write_mhpmcounterh                         },
    [CSR_SCOUNTOVF]      = { "scountovf", sscofpmf,  read_scountovf,
                             .min_priv_ver = PRIV_VERSION_1_12_0 },

#endif /* !CONFIG_USER_ONLY */
};<|MERGE_RESOLUTION|>--- conflicted
+++ resolved
@@ -800,9 +800,7 @@
 /* User Timers and Counters */
 static target_ulong get_ticks(bool shift)
 {
-<<<<<<< HEAD
     int64_t val;
-    target_ulong result;
 
 #if !defined(CONFIG_USER_ONLY)
     if (icount_enabled()) {
@@ -814,15 +812,7 @@
     val = cpu_get_host_ticks();
 #endif
 
-    if (shift) {
-        result = val >> 32;
-    } else {
-        result = val;
-    }
-=======
-    int64_t val = cpu_get_host_ticks();
     target_ulong result = shift ? val >> 32 : val;
->>>>>>> fd1952d8
 
     return result;
 }
