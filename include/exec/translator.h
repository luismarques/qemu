/*
 * Generic intermediate code generation.
 *
 * Copyright (C) 2016-2017 Lluís Vilanova <vilanova@ac.upc.edu>
 *
 * This work is licensed under the terms of the GNU GPL, version 2 or later.
 * See the COPYING file in the top-level directory.
 */

#ifndef EXEC__TRANSLATOR_H
#define EXEC__TRANSLATOR_H

/*
 * Include this header from a target-specific file, and add a
 *
 *     DisasContextBase base;
 *
 * member in your target-specific DisasContext.
 */

#include "qemu/bswap.h"
#include "exec/cpu_ldst.h"	/* for abi_ptr */

/**
 * gen_intermediate_code
 * @cpu: cpu context
 * @tb: translation block
 * @max_insns: max number of instructions to translate
 * @pc: guest virtual program counter address
 * @host_pc: host physical program counter address
 *
 * This function must be provided by the target, which should create
 * the target-specific DisasContext, and then invoke translator_loop.
 */
void gen_intermediate_code(CPUState *cpu, TranslationBlock *tb, int *max_insns,
                           target_ulong pc, void *host_pc);

/**
 * DisasJumpType:
 * @DISAS_NEXT: Next instruction in program order.
 * @DISAS_TOO_MANY: Too many instructions translated.
 * @DISAS_NORETURN: Following code is dead.
 * @DISAS_TARGET_*: Start of target-specific conditions.
 *
 * What instruction to disassemble next.
 */
typedef enum DisasJumpType {
    DISAS_NEXT,
    DISAS_TOO_MANY,
    DISAS_NORETURN,
    DISAS_TARGET_0,
    DISAS_TARGET_1,
    DISAS_TARGET_2,
    DISAS_TARGET_3,
    DISAS_TARGET_4,
    DISAS_TARGET_5,
    DISAS_TARGET_6,
    DISAS_TARGET_7,
    DISAS_TARGET_8,
    DISAS_TARGET_9,
    DISAS_TARGET_10,
    DISAS_TARGET_11,
} DisasJumpType;

/**
 * DisasContextBase:
 * @tb: Translation block for this disassembly.
 * @pc_first: Address of first guest instruction in this TB.
 * @pc_next: Address of next guest instruction in this TB (current during
 *           disassembly).
 * @is_jmp: What instruction to disassemble next.
 * @num_insns: Number of translated instructions (including current).
 * @max_insns: Maximum number of instructions to be translated in this TB.
 * @singlestep_enabled: "Hardware" single stepping enabled.
 * @saved_can_do_io: Known value of cpu->neg.can_do_io, or -1 for unknown.
<<<<<<< HEAD
=======
 * @plugin_enabled: TCG plugin enabled in this TB.
>>>>>>> 1600b9f4
 *
 * Architecture-agnostic disassembly context.
 */
typedef struct DisasContextBase {
    TranslationBlock *tb;
    target_ulong pc_first;
    target_ulong pc_next;
    DisasJumpType is_jmp;
    int num_insns;
    int max_insns;
    bool singlestep_enabled;
    int8_t saved_can_do_io;
<<<<<<< HEAD
=======
    bool plugin_enabled;
>>>>>>> 1600b9f4
    void *host_addr[2];
} DisasContextBase;

/**
 * TranslatorOps:
 * @init_disas_context:
 *      Initialize the target-specific portions of DisasContext struct.
 *      The generic DisasContextBase has already been initialized.
 *
 * @tb_start:
 *      Emit any code required before the start of the main loop,
 *      after the generic gen_tb_start().
 *
 * @insn_start:
 *      Emit the tcg_gen_insn_start opcode.
 *
 * @translate_insn:
 *      Disassemble one instruction and set db->pc_next for the start
 *      of the following instruction.  Set db->is_jmp as necessary to
 *      terminate the main loop.
 *
 * @tb_stop:
 *      Emit any opcodes required to exit the TB, based on db->is_jmp.
 *
 * @disas_log:
 *      Print instruction disassembly to log.
 */
typedef struct TranslatorOps {
    void (*init_disas_context)(DisasContextBase *db, CPUState *cpu);
    void (*tb_start)(DisasContextBase *db, CPUState *cpu);
    void (*insn_start)(DisasContextBase *db, CPUState *cpu);
    void (*translate_insn)(DisasContextBase *db, CPUState *cpu);
    void (*tb_stop)(DisasContextBase *db, CPUState *cpu);
    void (*disas_log)(const DisasContextBase *db, CPUState *cpu, FILE *f);
} TranslatorOps;

/**
 * translator_loop:
 * @cpu: Target vCPU.
 * @tb: Translation block.
 * @max_insns: Maximum number of insns to translate.
 * @pc: guest virtual program counter address
 * @host_pc: host physical program counter address
 * @ops: Target-specific operations.
 * @db: Disassembly context.
 *
 * Generic translator loop.
 *
 * Translation will stop in the following cases (in order):
 * - When is_jmp set by #TranslatorOps::breakpoint_check.
 *   - set to DISAS_TOO_MANY exits after translating one more insn
 *   - set to any other value than DISAS_NEXT exits immediately.
 * - When is_jmp set by #TranslatorOps::translate_insn.
 *   - set to any value other than DISAS_NEXT exits immediately.
 * - When the TCG operation buffer is full.
 * - When single-stepping is enabled (system-wide or on the current vCPU).
 * - When too many instructions have been translated.
 */
void translator_loop(CPUState *cpu, TranslationBlock *tb, int *max_insns,
                     vaddr pc, void *host_pc, const TranslatorOps *ops,
                     DisasContextBase *db);

/**
 * translator_use_goto_tb
 * @db: Disassembly context
 * @dest: target pc of the goto
 *
 * Return true if goto_tb is allowed between the current TB
 * and the destination PC.
 */
bool translator_use_goto_tb(DisasContextBase *db, vaddr dest);

/**
 * translator_io_start
 * @db: Disassembly context
 *
 * If icount is enabled, set cpu->can_do_io, adjust db->is_jmp to
 * DISAS_TOO_MANY if it is still DISAS_NEXT, and return true.
 * Otherwise return false.
 */
bool translator_io_start(DisasContextBase *db);

/*
 * Translator Load Functions
 *
 * These are intended to replace the direct usage of the cpu_ld*_code
 * functions and are mandatory for front-ends that have been migrated
 * to the common translator_loop. These functions are only intended
 * to be called from the translation stage and should not be called
 * from helper functions. Those functions should be converted to encode
 * the relevant information at translation time.
 */

uint8_t translator_ldub(CPUArchState *env, DisasContextBase *db, abi_ptr pc);
uint16_t translator_lduw(CPUArchState *env, DisasContextBase *db, abi_ptr pc);
uint32_t translator_ldl(CPUArchState *env, DisasContextBase *db, abi_ptr pc);
uint64_t translator_ldq(CPUArchState *env, DisasContextBase *db, abi_ptr pc);

static inline uint16_t
translator_lduw_swap(CPUArchState *env, DisasContextBase *db,
                     abi_ptr pc, bool do_swap)
{
    uint16_t ret = translator_lduw(env, db, pc);
    if (do_swap) {
        ret = bswap16(ret);
    }
    return ret;
}

static inline uint32_t
translator_ldl_swap(CPUArchState *env, DisasContextBase *db,
                    abi_ptr pc, bool do_swap)
{
    uint32_t ret = translator_ldl(env, db, pc);
    if (do_swap) {
        ret = bswap32(ret);
    }
    return ret;
}

static inline uint64_t
translator_ldq_swap(CPUArchState *env, DisasContextBase *db,
                    abi_ptr pc, bool do_swap)
{
    uint64_t ret = translator_ldq(env, db, pc);
    if (do_swap) {
        ret = bswap64(ret);
    }
    return ret;
}

/**
 * translator_fake_ldb - fake instruction load
 * @insn8: byte of instruction
 * @pc: program counter of instruction
 *
 * This is a special case helper used where the instruction we are
 * about to translate comes from somewhere else (e.g. being
 * re-synthesised for s390x "ex"). It ensures we update other areas of
 * the translator with details of the executed instruction.
 */
void translator_fake_ldb(uint8_t insn8, abi_ptr pc);

/*
 * Return whether addr is on the same page as where disassembly started.
 * Translators can use this to enforce the rule that only single-insn
 * translation blocks are allowed to cross page boundaries.
 */
static inline bool is_same_page(const DisasContextBase *db, target_ulong addr)
{
    return ((addr ^ db->pc_first) & TARGET_PAGE_MASK) == 0;
}

#endif /* EXEC__TRANSLATOR_H */<|MERGE_RESOLUTION|>--- conflicted
+++ resolved
@@ -73,10 +73,7 @@
  * @max_insns: Maximum number of instructions to be translated in this TB.
  * @singlestep_enabled: "Hardware" single stepping enabled.
  * @saved_can_do_io: Known value of cpu->neg.can_do_io, or -1 for unknown.
-<<<<<<< HEAD
-=======
  * @plugin_enabled: TCG plugin enabled in this TB.
->>>>>>> 1600b9f4
  *
  * Architecture-agnostic disassembly context.
  */
@@ -89,10 +86,7 @@
     int max_insns;
     bool singlestep_enabled;
     int8_t saved_can_do_io;
-<<<<<<< HEAD
-=======
     bool plugin_enabled;
->>>>>>> 1600b9f4
     void *host_addr[2];
 } DisasContextBase;
 
