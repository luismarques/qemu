/*
 * Core code for QEMU e1000e emulation
 *
 * Software developer's manuals:
 * http://www.intel.com/content/dam/doc/datasheet/82574l-gbe-controller-datasheet.pdf
 *
 * Copyright (c) 2015 Ravello Systems LTD (http://ravellosystems.com)
 * Developed by Daynix Computing LTD (http://www.daynix.com)
 *
 * Authors:
 * Dmitry Fleytman <dmitry@daynix.com>
 * Leonid Bloch <leonid@daynix.com>
 * Yan Vugenfirer <yan@daynix.com>
 *
 * Based on work done by:
 * Nir Peleg, Tutis Systems Ltd. for Qumranet Inc.
 * Copyright (c) 2008 Qumranet
 * Based on work done by:
 * Copyright (c) 2007 Dan Aloni
 * Copyright (c) 2004 Antony T Curtis
 *
 * This library is free software; you can redistribute it and/or
 * modify it under the terms of the GNU Lesser General Public
 * License as published by the Free Software Foundation; either
 * version 2.1 of the License, or (at your option) any later version.
 *
 * This library is distributed in the hope that it will be useful,
 * but WITHOUT ANY WARRANTY; without even the implied warranty of
 * MERCHANTABILITY or FITNESS FOR A PARTICULAR PURPOSE.  See the GNU
 * Lesser General Public License for more details.
 *
 * You should have received a copy of the GNU Lesser General Public
 * License along with this library; if not, see <http://www.gnu.org/licenses/>.
 */

#include "qemu/osdep.h"
#include "qemu/log.h"
#include "net/net.h"
#include "net/tap.h"
#include "hw/net/mii.h"
#include "hw/pci/msi.h"
#include "hw/pci/msix.h"
#include "sysemu/runstate.h"

#include "net_tx_pkt.h"
#include "net_rx_pkt.h"

#include "e1000_common.h"
#include "e1000x_common.h"
#include "e1000e_core.h"

#include "trace.h"

/* No more then 7813 interrupts per second according to spec 10.2.4.2 */
#define E1000E_MIN_XITR     (500)

#define E1000E_MAX_TX_FRAGS (64)

union e1000_rx_desc_union {
    struct e1000_rx_desc legacy;
    union e1000_rx_desc_extended extended;
    union e1000_rx_desc_packet_split packet_split;
};

static ssize_t
e1000e_receive_internal(E1000ECore *core, const struct iovec *iov, int iovcnt,
                        bool has_vnet);

static inline void
e1000e_set_interrupt_cause(E1000ECore *core, uint32_t val);

static void e1000e_reset(E1000ECore *core, bool sw);

static inline void
e1000e_process_ts_option(E1000ECore *core, struct e1000_tx_desc *dp)
{
    if (le32_to_cpu(dp->upper.data) & E1000_TXD_EXTCMD_TSTAMP) {
        trace_e1000e_wrn_no_ts_support();
    }
}

static inline void
e1000e_process_snap_option(E1000ECore *core, uint32_t cmd_and_length)
{
    if (cmd_and_length & E1000_TXD_CMD_SNAP) {
        trace_e1000e_wrn_no_snap_support();
    }
}

static inline void
e1000e_raise_legacy_irq(E1000ECore *core)
{
    trace_e1000e_irq_legacy_notify(true);
    e1000x_inc_reg_if_not_full(core->mac, IAC);
    pci_set_irq(core->owner, 1);
}

static inline void
e1000e_lower_legacy_irq(E1000ECore *core)
{
    trace_e1000e_irq_legacy_notify(false);
    pci_set_irq(core->owner, 0);
}

static inline void
e1000e_intrmgr_rearm_timer(E1000IntrDelayTimer *timer)
{
    int64_t delay_ns = (int64_t) timer->core->mac[timer->delay_reg] *
                                 timer->delay_resolution_ns;

    trace_e1000e_irq_rearm_timer(timer->delay_reg << 2, delay_ns);

    timer_mod(timer->timer, qemu_clock_get_ns(QEMU_CLOCK_VIRTUAL) + delay_ns);

    timer->running = true;
}

static void
e1000e_intmgr_timer_resume(E1000IntrDelayTimer *timer)
{
    if (timer->running) {
        e1000e_intrmgr_rearm_timer(timer);
    }
}

static void
e1000e_intmgr_timer_pause(E1000IntrDelayTimer *timer)
{
    if (timer->running) {
        timer_del(timer->timer);
    }
}

static inline void
e1000e_intrmgr_stop_timer(E1000IntrDelayTimer *timer)
{
    if (timer->running) {
        timer_del(timer->timer);
        timer->running = false;
    }
}

static inline void
e1000e_intrmgr_fire_delayed_interrupts(E1000ECore *core)
{
    trace_e1000e_irq_fire_delayed_interrupts();
    e1000e_set_interrupt_cause(core, 0);
}

static void
e1000e_intrmgr_on_timer(void *opaque)
{
    E1000IntrDelayTimer *timer = opaque;

    trace_e1000e_irq_throttling_timer(timer->delay_reg << 2);

    timer->running = false;
    e1000e_intrmgr_fire_delayed_interrupts(timer->core);
}

static void
e1000e_intrmgr_on_throttling_timer(void *opaque)
{
    E1000IntrDelayTimer *timer = opaque;

    timer->running = false;

    if (timer->core->mac[IMS] & timer->core->mac[ICR]) {
        if (msi_enabled(timer->core->owner)) {
            trace_e1000e_irq_msi_notify_postponed();
            msi_notify(timer->core->owner, 0);
        } else {
            trace_e1000e_irq_legacy_notify_postponed();
            e1000e_raise_legacy_irq(timer->core);
        }
    }
}

static void
e1000e_intrmgr_on_msix_throttling_timer(void *opaque)
{
    E1000IntrDelayTimer *timer = opaque;
    int idx = timer - &timer->core->eitr[0];

    timer->running = false;

    trace_e1000e_irq_msix_notify_postponed_vec(idx);
    msix_notify(timer->core->owner, idx);
}

static void
e1000e_intrmgr_initialize_all_timers(E1000ECore *core, bool create)
{
    int i;

    core->radv.delay_reg = RADV;
    core->rdtr.delay_reg = RDTR;
    core->raid.delay_reg = RAID;
    core->tadv.delay_reg = TADV;
    core->tidv.delay_reg = TIDV;

    core->radv.delay_resolution_ns = E1000_INTR_DELAY_NS_RES;
    core->rdtr.delay_resolution_ns = E1000_INTR_DELAY_NS_RES;
    core->raid.delay_resolution_ns = E1000_INTR_DELAY_NS_RES;
    core->tadv.delay_resolution_ns = E1000_INTR_DELAY_NS_RES;
    core->tidv.delay_resolution_ns = E1000_INTR_DELAY_NS_RES;

    core->radv.core = core;
    core->rdtr.core = core;
    core->raid.core = core;
    core->tadv.core = core;
    core->tidv.core = core;

    core->itr.core = core;
    core->itr.delay_reg = ITR;
    core->itr.delay_resolution_ns = E1000_INTR_THROTTLING_NS_RES;

    for (i = 0; i < E1000E_MSIX_VEC_NUM; i++) {
        core->eitr[i].core = core;
        core->eitr[i].delay_reg = EITR + i;
        core->eitr[i].delay_resolution_ns = E1000_INTR_THROTTLING_NS_RES;
    }

    if (!create) {
        return;
    }

    core->radv.timer =
        timer_new_ns(QEMU_CLOCK_VIRTUAL, e1000e_intrmgr_on_timer, &core->radv);
    core->rdtr.timer =
        timer_new_ns(QEMU_CLOCK_VIRTUAL, e1000e_intrmgr_on_timer, &core->rdtr);
    core->raid.timer =
        timer_new_ns(QEMU_CLOCK_VIRTUAL, e1000e_intrmgr_on_timer, &core->raid);

    core->tadv.timer =
        timer_new_ns(QEMU_CLOCK_VIRTUAL, e1000e_intrmgr_on_timer, &core->tadv);
    core->tidv.timer =
        timer_new_ns(QEMU_CLOCK_VIRTUAL, e1000e_intrmgr_on_timer, &core->tidv);

    core->itr.timer = timer_new_ns(QEMU_CLOCK_VIRTUAL,
                                   e1000e_intrmgr_on_throttling_timer,
                                   &core->itr);

    for (i = 0; i < E1000E_MSIX_VEC_NUM; i++) {
        core->eitr[i].timer =
            timer_new_ns(QEMU_CLOCK_VIRTUAL,
                         e1000e_intrmgr_on_msix_throttling_timer,
                         &core->eitr[i]);
    }
}

static inline void
e1000e_intrmgr_stop_delay_timers(E1000ECore *core)
{
    e1000e_intrmgr_stop_timer(&core->radv);
    e1000e_intrmgr_stop_timer(&core->rdtr);
    e1000e_intrmgr_stop_timer(&core->raid);
    e1000e_intrmgr_stop_timer(&core->tidv);
    e1000e_intrmgr_stop_timer(&core->tadv);
}

static bool
e1000e_intrmgr_delay_rx_causes(E1000ECore *core, uint32_t *causes)
{
    uint32_t delayable_causes;
    uint32_t rdtr = core->mac[RDTR];
    uint32_t radv = core->mac[RADV];
    uint32_t raid = core->mac[RAID];

    if (msix_enabled(core->owner)) {
        return false;
    }

    delayable_causes = E1000_ICR_RXQ0 |
                       E1000_ICR_RXQ1 |
                       E1000_ICR_RXT0;

    if (!(core->mac[RFCTL] & E1000_RFCTL_ACK_DIS)) {
        delayable_causes |= E1000_ICR_ACK;
    }

    /* Clean up all causes that may be delayed */
    core->delayed_causes |= *causes & delayable_causes;
    *causes &= ~delayable_causes;

    /*
     * Check if delayed RX interrupts disabled by client
     * or if there are causes that cannot be delayed
     */
    if ((rdtr == 0) || (*causes != 0)) {
        return false;
    }

    /*
     * Check if delayed RX ACK interrupts disabled by client
     * and there is an ACK packet received
     */
    if ((raid == 0) && (core->delayed_causes & E1000_ICR_ACK)) {
        return false;
    }

    /* All causes delayed */
    e1000e_intrmgr_rearm_timer(&core->rdtr);

    if (!core->radv.running && (radv != 0)) {
        e1000e_intrmgr_rearm_timer(&core->radv);
    }

    if (!core->raid.running && (core->delayed_causes & E1000_ICR_ACK)) {
        e1000e_intrmgr_rearm_timer(&core->raid);
    }

    return true;
}

static bool
e1000e_intrmgr_delay_tx_causes(E1000ECore *core, uint32_t *causes)
{
    static const uint32_t delayable_causes = E1000_ICR_TXQ0 |
                                             E1000_ICR_TXQ1 |
                                             E1000_ICR_TXQE |
                                             E1000_ICR_TXDW;

    if (msix_enabled(core->owner)) {
        return false;
    }

    /* Clean up all causes that may be delayed */
    core->delayed_causes |= *causes & delayable_causes;
    *causes &= ~delayable_causes;

    /* If there are causes that cannot be delayed */
    if (*causes != 0) {
        return false;
    }

    /* All causes delayed */
    e1000e_intrmgr_rearm_timer(&core->tidv);

    if (!core->tadv.running && (core->mac[TADV] != 0)) {
        e1000e_intrmgr_rearm_timer(&core->tadv);
    }

    return true;
}

static uint32_t
e1000e_intmgr_collect_delayed_causes(E1000ECore *core)
{
    uint32_t res;

    if (msix_enabled(core->owner)) {
        assert(core->delayed_causes == 0);
        return 0;
    }

    res = core->delayed_causes;
    core->delayed_causes = 0;

    e1000e_intrmgr_stop_delay_timers(core);

    return res;
}

static void
e1000e_intrmgr_fire_all_timers(E1000ECore *core)
{
    int i;

    if (core->itr.running) {
        timer_del(core->itr.timer);
        e1000e_intrmgr_on_throttling_timer(&core->itr);
    }

    for (i = 0; i < E1000E_MSIX_VEC_NUM; i++) {
        if (core->eitr[i].running) {
            timer_del(core->eitr[i].timer);
            e1000e_intrmgr_on_msix_throttling_timer(&core->eitr[i]);
        }
    }
}

static void
e1000e_intrmgr_resume(E1000ECore *core)
{
    int i;

    e1000e_intmgr_timer_resume(&core->radv);
    e1000e_intmgr_timer_resume(&core->rdtr);
    e1000e_intmgr_timer_resume(&core->raid);
    e1000e_intmgr_timer_resume(&core->tidv);
    e1000e_intmgr_timer_resume(&core->tadv);

    e1000e_intmgr_timer_resume(&core->itr);

    for (i = 0; i < E1000E_MSIX_VEC_NUM; i++) {
        e1000e_intmgr_timer_resume(&core->eitr[i]);
    }
}

static void
e1000e_intrmgr_pause(E1000ECore *core)
{
    int i;

    e1000e_intmgr_timer_pause(&core->radv);
    e1000e_intmgr_timer_pause(&core->rdtr);
    e1000e_intmgr_timer_pause(&core->raid);
    e1000e_intmgr_timer_pause(&core->tidv);
    e1000e_intmgr_timer_pause(&core->tadv);

    e1000e_intmgr_timer_pause(&core->itr);

    for (i = 0; i < E1000E_MSIX_VEC_NUM; i++) {
        e1000e_intmgr_timer_pause(&core->eitr[i]);
    }
}

static void
e1000e_intrmgr_reset(E1000ECore *core)
{
    int i;

    core->delayed_causes = 0;

    e1000e_intrmgr_stop_delay_timers(core);

    e1000e_intrmgr_stop_timer(&core->itr);

    for (i = 0; i < E1000E_MSIX_VEC_NUM; i++) {
        e1000e_intrmgr_stop_timer(&core->eitr[i]);
    }
}

static void
e1000e_intrmgr_pci_unint(E1000ECore *core)
{
    int i;

    timer_free(core->radv.timer);
    timer_free(core->rdtr.timer);
    timer_free(core->raid.timer);

    timer_free(core->tadv.timer);
    timer_free(core->tidv.timer);

    timer_free(core->itr.timer);

    for (i = 0; i < E1000E_MSIX_VEC_NUM; i++) {
        timer_free(core->eitr[i].timer);
    }
}

static void
e1000e_intrmgr_pci_realize(E1000ECore *core)
{
    e1000e_intrmgr_initialize_all_timers(core, true);
}

static inline bool
e1000e_rx_csum_enabled(E1000ECore *core)
{
    return (core->mac[RXCSUM] & E1000_RXCSUM_PCSD) ? false : true;
}

static inline bool
e1000e_rx_use_legacy_descriptor(E1000ECore *core)
{
    return (core->mac[RFCTL] & E1000_RFCTL_EXTEN) ? false : true;
}

static inline bool
e1000e_rx_use_ps_descriptor(E1000ECore *core)
{
    return !e1000e_rx_use_legacy_descriptor(core) &&
           (core->mac[RCTL] & E1000_RCTL_DTYP_PS);
}

static inline bool
e1000e_rss_enabled(E1000ECore *core)
{
    return E1000_MRQC_ENABLED(core->mac[MRQC]) &&
           !e1000e_rx_csum_enabled(core) &&
           !e1000e_rx_use_legacy_descriptor(core);
}

typedef struct E1000E_RSSInfo_st {
    bool enabled;
    uint32_t hash;
    uint32_t queue;
    uint32_t type;
} E1000E_RSSInfo;

static uint32_t
e1000e_rss_get_hash_type(E1000ECore *core, struct NetRxPkt *pkt)
{
    bool hasip4, hasip6;
    EthL4HdrProto l4hdr_proto;

    assert(e1000e_rss_enabled(core));

    net_rx_pkt_get_protocols(pkt, &hasip4, &hasip6, &l4hdr_proto);

    if (hasip4) {
        trace_e1000e_rx_rss_ip4(l4hdr_proto, core->mac[MRQC],
                                E1000_MRQC_EN_TCPIPV4(core->mac[MRQC]),
                                E1000_MRQC_EN_IPV4(core->mac[MRQC]));

        if (l4hdr_proto == ETH_L4_HDR_PROTO_TCP &&
            E1000_MRQC_EN_TCPIPV4(core->mac[MRQC])) {
            return E1000_MRQ_RSS_TYPE_IPV4TCP;
        }

        if (E1000_MRQC_EN_IPV4(core->mac[MRQC])) {
            return E1000_MRQ_RSS_TYPE_IPV4;
        }
    } else if (hasip6) {
        eth_ip6_hdr_info *ip6info = net_rx_pkt_get_ip6_info(pkt);

        bool ex_dis = core->mac[RFCTL] & E1000_RFCTL_IPV6_EX_DIS;
        bool new_ex_dis = core->mac[RFCTL] & E1000_RFCTL_NEW_IPV6_EXT_DIS;

        /*
         * Following two traces must not be combined because resulting
         * event will have 11 arguments totally and some trace backends
         * (at least "ust") have limitation of maximum 10 arguments per
         * event. Events with more arguments fail to compile for
         * backends like these.
         */
        trace_e1000e_rx_rss_ip6_rfctl(core->mac[RFCTL]);
        trace_e1000e_rx_rss_ip6(ex_dis, new_ex_dis, l4hdr_proto,
                                ip6info->has_ext_hdrs,
                                ip6info->rss_ex_dst_valid,
                                ip6info->rss_ex_src_valid,
                                core->mac[MRQC],
                                E1000_MRQC_EN_TCPIPV6EX(core->mac[MRQC]),
                                E1000_MRQC_EN_IPV6EX(core->mac[MRQC]),
                                E1000_MRQC_EN_IPV6(core->mac[MRQC]));

        if ((!ex_dis || !ip6info->has_ext_hdrs) &&
            (!new_ex_dis || !(ip6info->rss_ex_dst_valid ||
                              ip6info->rss_ex_src_valid))) {

            if (l4hdr_proto == ETH_L4_HDR_PROTO_TCP &&
                E1000_MRQC_EN_TCPIPV6EX(core->mac[MRQC])) {
                return E1000_MRQ_RSS_TYPE_IPV6TCPEX;
            }

            if (E1000_MRQC_EN_IPV6EX(core->mac[MRQC])) {
                return E1000_MRQ_RSS_TYPE_IPV6EX;
            }

        }

        if (E1000_MRQC_EN_IPV6(core->mac[MRQC])) {
            return E1000_MRQ_RSS_TYPE_IPV6;
        }

    }

    return E1000_MRQ_RSS_TYPE_NONE;
}

static uint32_t
e1000e_rss_calc_hash(E1000ECore *core,
                     struct NetRxPkt *pkt,
                     E1000E_RSSInfo *info)
{
    NetRxPktRssType type;

    assert(e1000e_rss_enabled(core));

    switch (info->type) {
    case E1000_MRQ_RSS_TYPE_IPV4:
        type = NetPktRssIpV4;
        break;
    case E1000_MRQ_RSS_TYPE_IPV4TCP:
        type = NetPktRssIpV4Tcp;
        break;
    case E1000_MRQ_RSS_TYPE_IPV6TCPEX:
        type = NetPktRssIpV6TcpEx;
        break;
    case E1000_MRQ_RSS_TYPE_IPV6:
        type = NetPktRssIpV6;
        break;
    case E1000_MRQ_RSS_TYPE_IPV6EX:
        type = NetPktRssIpV6Ex;
        break;
    default:
        assert(false);
        return 0;
    }

    return net_rx_pkt_calc_rss_hash(pkt, type, (uint8_t *) &core->mac[RSSRK]);
}

static void
e1000e_rss_parse_packet(E1000ECore *core,
                        struct NetRxPkt *pkt,
                        E1000E_RSSInfo *info)
{
    trace_e1000e_rx_rss_started();

    if (!e1000e_rss_enabled(core)) {
        info->enabled = false;
        info->hash = 0;
        info->queue = 0;
        info->type = 0;
        trace_e1000e_rx_rss_disabled();
        return;
    }

    info->enabled = true;

    info->type = e1000e_rss_get_hash_type(core, pkt);

    trace_e1000e_rx_rss_type(info->type);

    if (info->type == E1000_MRQ_RSS_TYPE_NONE) {
        info->hash = 0;
        info->queue = 0;
        return;
    }

    info->hash = e1000e_rss_calc_hash(core, pkt, info);
    info->queue = E1000_RSS_QUEUE(&core->mac[RETA], info->hash);
}

static bool
e1000e_setup_tx_offloads(E1000ECore *core, struct e1000e_tx *tx)
{
    if (tx->props.tse && tx->cptse) {
        if (!net_tx_pkt_build_vheader(tx->tx_pkt, true, true, tx->props.mss)) {
            return false;
        }

        net_tx_pkt_update_ip_checksums(tx->tx_pkt);
        e1000x_inc_reg_if_not_full(core->mac, TSCTC);
        return true;
    }

    if (tx->sum_needed & E1000_TXD_POPTS_TXSM) {
        if (!net_tx_pkt_build_vheader(tx->tx_pkt, false, true, 0)) {
            return false;
        }
    }

    if (tx->sum_needed & E1000_TXD_POPTS_IXSM) {
        net_tx_pkt_update_ip_hdr_checksum(tx->tx_pkt);
    }

    return true;
}

static void e1000e_tx_pkt_callback(void *core,
                                   const struct iovec *iov,
                                   int iovcnt,
                                   const struct iovec *virt_iov,
                                   int virt_iovcnt)
{
    e1000e_receive_internal(core, virt_iov, virt_iovcnt, true);
}

static bool
e1000e_tx_pkt_send(E1000ECore *core, struct e1000e_tx *tx, int queue_index)
{
    int target_queue = MIN(core->max_queue_num, queue_index);
    NetClientState *queue = qemu_get_subqueue(core->owner_nic, target_queue);

    if (!e1000e_setup_tx_offloads(core, tx)) {
        return false;
    }

    net_tx_pkt_dump(tx->tx_pkt);

    if ((core->phy[0][MII_BMCR] & MII_BMCR_LOOPBACK) ||
        ((core->mac[RCTL] & E1000_RCTL_LBM_MAC) == E1000_RCTL_LBM_MAC)) {
        return net_tx_pkt_send_custom(tx->tx_pkt, false,
                                      e1000e_tx_pkt_callback, core);
    } else {
        return net_tx_pkt_send(tx->tx_pkt, queue);
    }
}

static void
e1000e_on_tx_done_update_stats(E1000ECore *core, struct NetTxPkt *tx_pkt)
{
    static const int PTCregs[6] = { PTC64, PTC127, PTC255, PTC511,
                                    PTC1023, PTC1522 };

    size_t tot_len = net_tx_pkt_get_total_len(tx_pkt) + 4;

    e1000x_increase_size_stats(core->mac, PTCregs, tot_len);
    e1000x_inc_reg_if_not_full(core->mac, TPT);
    e1000x_grow_8reg_if_not_full(core->mac, TOTL, tot_len);

    switch (net_tx_pkt_get_packet_type(tx_pkt)) {
    case ETH_PKT_BCAST:
        e1000x_inc_reg_if_not_full(core->mac, BPTC);
        break;
    case ETH_PKT_MCAST:
        e1000x_inc_reg_if_not_full(core->mac, MPTC);
        break;
    case ETH_PKT_UCAST:
        break;
    default:
        g_assert_not_reached();
    }

    e1000x_inc_reg_if_not_full(core->mac, GPTC);
    e1000x_grow_8reg_if_not_full(core->mac, GOTCL, tot_len);
}

static void
e1000e_process_tx_desc(E1000ECore *core,
                       struct e1000e_tx *tx,
                       struct e1000_tx_desc *dp,
                       int queue_index)
{
    uint32_t txd_lower = le32_to_cpu(dp->lower.data);
    uint32_t dtype = txd_lower & (E1000_TXD_CMD_DEXT | E1000_TXD_DTYP_D);
    unsigned int split_size = txd_lower & 0xffff;
    uint64_t addr;
    struct e1000_context_desc *xp = (struct e1000_context_desc *)dp;
    bool eop = txd_lower & E1000_TXD_CMD_EOP;

    if (dtype == E1000_TXD_CMD_DEXT) { /* context descriptor */
        e1000x_read_tx_ctx_descr(xp, &tx->props);
        e1000e_process_snap_option(core, le32_to_cpu(xp->cmd_and_length));
        return;
    } else if (dtype == (E1000_TXD_CMD_DEXT | E1000_TXD_DTYP_D)) {
        /* data descriptor */
        tx->sum_needed = le32_to_cpu(dp->upper.data) >> 8;
        tx->cptse = (txd_lower & E1000_TXD_CMD_TSE) ? 1 : 0;
        e1000e_process_ts_option(core, dp);
    } else {
        /* legacy descriptor */
        e1000e_process_ts_option(core, dp);
        tx->cptse = 0;
    }

    addr = le64_to_cpu(dp->buffer_addr);

    if (!tx->skip_cp) {
        if (!net_tx_pkt_add_raw_fragment_pci(tx->tx_pkt, core->owner,
                                             addr, split_size)) {
            tx->skip_cp = true;
        }
    }

    if (eop) {
        if (!tx->skip_cp && net_tx_pkt_parse(tx->tx_pkt)) {
            if (e1000x_vlan_enabled(core->mac) &&
                e1000x_is_vlan_txd(txd_lower)) {
                net_tx_pkt_setup_vlan_header_ex(tx->tx_pkt,
                    le16_to_cpu(dp->upper.fields.special), core->mac[VET]);
            }
            if (e1000e_tx_pkt_send(core, tx, queue_index)) {
                e1000e_on_tx_done_update_stats(core, tx->tx_pkt);
            }
        }

        tx->skip_cp = false;
        net_tx_pkt_reset(tx->tx_pkt, net_tx_pkt_unmap_frag_pci, core->owner);

        tx->sum_needed = 0;
        tx->cptse = 0;
    }
}

static inline uint32_t
e1000e_tx_wb_interrupt_cause(E1000ECore *core, int queue_idx)
{
    if (!msix_enabled(core->owner)) {
        return E1000_ICR_TXDW;
    }

    return (queue_idx == 0) ? E1000_ICR_TXQ0 : E1000_ICR_TXQ1;
}

static inline uint32_t
e1000e_rx_wb_interrupt_cause(E1000ECore *core, int queue_idx,
                             bool min_threshold_hit)
{
    if (!msix_enabled(core->owner)) {
        return E1000_ICS_RXT0 | (min_threshold_hit ? E1000_ICS_RXDMT0 : 0);
    }

    return (queue_idx == 0) ? E1000_ICR_RXQ0 : E1000_ICR_RXQ1;
}

static uint32_t
e1000e_txdesc_writeback(E1000ECore *core, dma_addr_t base,
                        struct e1000_tx_desc *dp, bool *ide, int queue_idx)
{
    uint32_t txd_upper, txd_lower = le32_to_cpu(dp->lower.data);

    if (!(txd_lower & E1000_TXD_CMD_RS) &&
        !(core->mac[IVAR] & E1000_IVAR_TX_INT_EVERY_WB)) {
        return 0;
    }

    *ide = (txd_lower & E1000_TXD_CMD_IDE) ? true : false;

    txd_upper = le32_to_cpu(dp->upper.data) | E1000_TXD_STAT_DD;

    dp->upper.data = cpu_to_le32(txd_upper);
    pci_dma_write(core->owner, base + ((char *)&dp->upper - (char *)dp),
                  &dp->upper, sizeof(dp->upper));
    return e1000e_tx_wb_interrupt_cause(core, queue_idx);
}

typedef struct E1000E_RingInfo_st {
    int dbah;
    int dbal;
    int dlen;
    int dh;
    int dt;
    int idx;
} E1000E_RingInfo;

static inline bool
e1000e_ring_empty(E1000ECore *core, const E1000E_RingInfo *r)
{
    return core->mac[r->dh] == core->mac[r->dt] ||
                core->mac[r->dt] >= core->mac[r->dlen] / E1000_RING_DESC_LEN;
}

static inline uint64_t
e1000e_ring_base(E1000ECore *core, const E1000E_RingInfo *r)
{
    uint64_t bah = core->mac[r->dbah];
    uint64_t bal = core->mac[r->dbal];

    return (bah << 32) + bal;
}

static inline uint64_t
e1000e_ring_head_descr(E1000ECore *core, const E1000E_RingInfo *r)
{
    return e1000e_ring_base(core, r) + E1000_RING_DESC_LEN * core->mac[r->dh];
}

static inline void
e1000e_ring_advance(E1000ECore *core, const E1000E_RingInfo *r, uint32_t count)
{
    core->mac[r->dh] += count;

    if (core->mac[r->dh] * E1000_RING_DESC_LEN >= core->mac[r->dlen]) {
        core->mac[r->dh] = 0;
    }
}

static inline uint32_t
e1000e_ring_free_descr_num(E1000ECore *core, const E1000E_RingInfo *r)
{
    trace_e1000e_ring_free_space(r->idx, core->mac[r->dlen],
                                 core->mac[r->dh],  core->mac[r->dt]);

    if (core->mac[r->dh] <= core->mac[r->dt]) {
        return core->mac[r->dt] - core->mac[r->dh];
    }

    if (core->mac[r->dh] > core->mac[r->dt]) {
        return core->mac[r->dlen] / E1000_RING_DESC_LEN +
               core->mac[r->dt] - core->mac[r->dh];
    }

    g_assert_not_reached();
    return 0;
}

static inline bool
e1000e_ring_enabled(E1000ECore *core, const E1000E_RingInfo *r)
{
    return core->mac[r->dlen] > 0;
}

static inline uint32_t
e1000e_ring_len(E1000ECore *core, const E1000E_RingInfo *r)
{
    return core->mac[r->dlen];
}

typedef struct E1000E_TxRing_st {
    const E1000E_RingInfo *i;
    struct e1000e_tx *tx;
} E1000E_TxRing;

static inline int
e1000e_mq_queue_idx(int base_reg_idx, int reg_idx)
{
    return (reg_idx - base_reg_idx) / (0x100 >> 2);
}

static inline void
e1000e_tx_ring_init(E1000ECore *core, E1000E_TxRing *txr, int idx)
{
    static const E1000E_RingInfo i[E1000E_NUM_QUEUES] = {
        { TDBAH,  TDBAL,  TDLEN,  TDH,  TDT, 0 },
        { TDBAH1, TDBAL1, TDLEN1, TDH1, TDT1, 1 }
    };

    assert(idx < ARRAY_SIZE(i));

    txr->i     = &i[idx];
    txr->tx    = &core->tx[idx];
}

typedef struct E1000E_RxRing_st {
    const E1000E_RingInfo *i;
} E1000E_RxRing;

static inline void
e1000e_rx_ring_init(E1000ECore *core, E1000E_RxRing *rxr, int idx)
{
    static const E1000E_RingInfo i[E1000E_NUM_QUEUES] = {
        { RDBAH0, RDBAL0, RDLEN0, RDH0, RDT0, 0 },
        { RDBAH1, RDBAL1, RDLEN1, RDH1, RDT1, 1 }
    };

    assert(idx < ARRAY_SIZE(i));

    rxr->i      = &i[idx];
}

static void
e1000e_start_xmit(E1000ECore *core, const E1000E_TxRing *txr)
{
    dma_addr_t base;
    struct e1000_tx_desc desc;
    bool ide = false;
    const E1000E_RingInfo *txi = txr->i;
    uint32_t cause = E1000_ICS_TXQE;

    if (!(core->mac[TCTL] & E1000_TCTL_EN)) {
        trace_e1000e_tx_disabled();
        return;
    }

    while (!e1000e_ring_empty(core, txi)) {
        base = e1000e_ring_head_descr(core, txi);

        pci_dma_read(core->owner, base, &desc, sizeof(desc));

        trace_e1000e_tx_descr((void *)(intptr_t)desc.buffer_addr,
                              desc.lower.data, desc.upper.data);

        e1000e_process_tx_desc(core, txr->tx, &desc, txi->idx);
        cause |= e1000e_txdesc_writeback(core, base, &desc, &ide, txi->idx);

        e1000e_ring_advance(core, txi, 1);
    }

    if (!ide || !e1000e_intrmgr_delay_tx_causes(core, &cause)) {
        e1000e_set_interrupt_cause(core, cause);
    }

    net_tx_pkt_reset(txr->tx->tx_pkt, net_tx_pkt_unmap_frag_pci, core->owner);
}

static bool
e1000e_has_rxbufs(E1000ECore *core, const E1000E_RingInfo *r,
                  size_t total_size)
{
    uint32_t bufs = e1000e_ring_free_descr_num(core, r);

    trace_e1000e_rx_has_buffers(r->idx, bufs, total_size,
                                core->rx_desc_buf_size);

    return total_size <= bufs / (core->rx_desc_len / E1000_MIN_RX_DESC_LEN) *
                         core->rx_desc_buf_size;
}

void
e1000e_start_recv(E1000ECore *core)
{
    int i;

    trace_e1000e_rx_start_recv();

    for (i = 0; i <= core->max_queue_num; i++) {
        qemu_flush_queued_packets(qemu_get_subqueue(core->owner_nic, i));
    }
}

bool
e1000e_can_receive(E1000ECore *core)
{
    int i;

    if (!e1000x_rx_ready(core->owner, core->mac)) {
        return false;
    }

    for (i = 0; i < E1000E_NUM_QUEUES; i++) {
        E1000E_RxRing rxr;

        e1000e_rx_ring_init(core, &rxr, i);
        if (e1000e_ring_enabled(core, rxr.i) &&
            e1000e_has_rxbufs(core, rxr.i, 1)) {
            trace_e1000e_rx_can_recv();
            return true;
        }
    }

    trace_e1000e_rx_can_recv_rings_full();
    return false;
}

ssize_t
e1000e_receive(E1000ECore *core, const uint8_t *buf, size_t size)
{
    const struct iovec iov = {
        .iov_base = (uint8_t *)buf,
        .iov_len = size
    };

    return e1000e_receive_iov(core, &iov, 1);
}

static inline bool
e1000e_rx_l3_cso_enabled(E1000ECore *core)
{
    return !!(core->mac[RXCSUM] & E1000_RXCSUM_IPOFLD);
}

static inline bool
e1000e_rx_l4_cso_enabled(E1000ECore *core)
{
    return !!(core->mac[RXCSUM] & E1000_RXCSUM_TUOFLD);
}

static bool
e1000e_receive_filter(E1000ECore *core, const void *buf)
{
    return (!e1000x_is_vlan_packet(buf, core->mac[VET]) ||
            e1000x_rx_vlan_filter(core->mac, PKT_GET_VLAN_HDR(buf))) &&
           e1000x_rx_group_filter(core->mac, buf);
}

static inline void
e1000e_read_lgcy_rx_descr(E1000ECore *core, struct e1000_rx_desc *desc,
                          hwaddr *buff_addr)
{
    *buff_addr = le64_to_cpu(desc->buffer_addr);
}

static inline void
e1000e_read_ext_rx_descr(E1000ECore *core, union e1000_rx_desc_extended *desc,
                         hwaddr *buff_addr)
{
    *buff_addr = le64_to_cpu(desc->read.buffer_addr);
}

static inline void
e1000e_read_ps_rx_descr(E1000ECore *core,
                        union e1000_rx_desc_packet_split *desc,
                        hwaddr buff_addr[MAX_PS_BUFFERS])
{
    int i;

    for (i = 0; i < MAX_PS_BUFFERS; i++) {
        buff_addr[i] = le64_to_cpu(desc->read.buffer_addr[i]);
    }

    trace_e1000e_rx_desc_ps_read(buff_addr[0], buff_addr[1],
                                 buff_addr[2], buff_addr[3]);
}

static inline void
e1000e_read_rx_descr(E1000ECore *core, union e1000_rx_desc_union *desc,
                     hwaddr buff_addr[MAX_PS_BUFFERS])
{
    if (e1000e_rx_use_legacy_descriptor(core)) {
        e1000e_read_lgcy_rx_descr(core, &desc->legacy, &buff_addr[0]);
        buff_addr[1] = buff_addr[2] = buff_addr[3] = 0;
    } else {
        if (core->mac[RCTL] & E1000_RCTL_DTYP_PS) {
            e1000e_read_ps_rx_descr(core, &desc->packet_split, buff_addr);
        } else {
            e1000e_read_ext_rx_descr(core, &desc->extended, &buff_addr[0]);
            buff_addr[1] = buff_addr[2] = buff_addr[3] = 0;
        }
    }
}

static void
e1000e_verify_csum_in_sw(E1000ECore *core,
                         struct NetRxPkt *pkt,
                         uint32_t *status_flags,
                         EthL4HdrProto l4hdr_proto)
{
    bool csum_valid;
    uint32_t csum_error;

    if (e1000e_rx_l3_cso_enabled(core)) {
        if (!net_rx_pkt_validate_l3_csum(pkt, &csum_valid)) {
            trace_e1000e_rx_metadata_l3_csum_validation_failed();
        } else {
            csum_error = csum_valid ? 0 : E1000_RXDEXT_STATERR_IPE;
            *status_flags |= E1000_RXD_STAT_IPCS | csum_error;
        }
    } else {
        trace_e1000e_rx_metadata_l3_cso_disabled();
    }

    if (!e1000e_rx_l4_cso_enabled(core)) {
        trace_e1000e_rx_metadata_l4_cso_disabled();
        return;
    }

    if (l4hdr_proto != ETH_L4_HDR_PROTO_TCP &&
        l4hdr_proto != ETH_L4_HDR_PROTO_UDP) {
        return;
    }

    if (!net_rx_pkt_validate_l4_csum(pkt, &csum_valid)) {
        trace_e1000e_rx_metadata_l4_csum_validation_failed();
        return;
    }

    csum_error = csum_valid ? 0 : E1000_RXDEXT_STATERR_TCPE;
    *status_flags |= E1000_RXD_STAT_TCPCS | csum_error;

    if (l4hdr_proto == ETH_L4_HDR_PROTO_UDP) {
        *status_flags |= E1000_RXD_STAT_UDPCS;
    }
}

static inline bool
e1000e_is_tcp_ack(E1000ECore *core, struct NetRxPkt *rx_pkt)
{
    if (!net_rx_pkt_is_tcp_ack(rx_pkt)) {
        return false;
    }

    if (core->mac[RFCTL] & E1000_RFCTL_ACK_DATA_DIS) {
        return !net_rx_pkt_has_tcp_data(rx_pkt);
    }

    return true;
}

static void
e1000e_build_rx_metadata(E1000ECore *core,
                         struct NetRxPkt *pkt,
                         bool is_eop,
                         const E1000E_RSSInfo *rss_info,
                         uint32_t *rss, uint32_t *mrq,
                         uint32_t *status_flags,
                         uint16_t *ip_id,
                         uint16_t *vlan_tag)
{
    struct virtio_net_hdr *vhdr;
    bool hasip4, hasip6;
    EthL4HdrProto l4hdr_proto;
    uint32_t pkt_type;

    *status_flags = E1000_RXD_STAT_DD;

    /* No additional metadata needed for non-EOP descriptors */
    if (!is_eop) {
        goto func_exit;
    }

    *status_flags |= E1000_RXD_STAT_EOP;

    net_rx_pkt_get_protocols(pkt, &hasip4, &hasip6, &l4hdr_proto);
    trace_e1000e_rx_metadata_protocols(hasip4, hasip6, l4hdr_proto);

    /* VLAN state */
    if (net_rx_pkt_is_vlan_stripped(pkt)) {
        *status_flags |= E1000_RXD_STAT_VP;
        *vlan_tag = cpu_to_le16(net_rx_pkt_get_vlan_tag(pkt));
        trace_e1000e_rx_metadata_vlan(*vlan_tag);
    }

    /* Packet parsing results */
    if ((core->mac[RXCSUM] & E1000_RXCSUM_PCSD) != 0) {
        if (rss_info->enabled) {
            *rss = cpu_to_le32(rss_info->hash);
            *mrq = cpu_to_le32(rss_info->type | (rss_info->queue << 8));
            trace_e1000e_rx_metadata_rss(*rss, *mrq);
        }
    } else if (hasip4) {
            *status_flags |= E1000_RXD_STAT_IPIDV;
            *ip_id = cpu_to_le16(net_rx_pkt_get_ip_id(pkt));
            trace_e1000e_rx_metadata_ip_id(*ip_id);
    }

    if (l4hdr_proto == ETH_L4_HDR_PROTO_TCP && e1000e_is_tcp_ack(core, pkt)) {
        *status_flags |= E1000_RXD_STAT_ACK;
        trace_e1000e_rx_metadata_ack();
    }

    if (hasip6 && (core->mac[RFCTL] & E1000_RFCTL_IPV6_DIS)) {
        trace_e1000e_rx_metadata_ipv6_filtering_disabled();
        pkt_type = E1000_RXD_PKT_MAC;
    } else if (l4hdr_proto == ETH_L4_HDR_PROTO_TCP ||
               l4hdr_proto == ETH_L4_HDR_PROTO_UDP) {
        pkt_type = hasip4 ? E1000_RXD_PKT_IP4_XDP : E1000_RXD_PKT_IP6_XDP;
    } else if (hasip4 || hasip6) {
        pkt_type = hasip4 ? E1000_RXD_PKT_IP4 : E1000_RXD_PKT_IP6;
    } else {
        pkt_type = E1000_RXD_PKT_MAC;
    }

    *status_flags |= E1000_RXD_PKT_TYPE(pkt_type);
    trace_e1000e_rx_metadata_pkt_type(pkt_type);

    /* RX CSO information */
    if (hasip6 && (core->mac[RFCTL] & E1000_RFCTL_IPV6_XSUM_DIS)) {
        trace_e1000e_rx_metadata_ipv6_sum_disabled();
        goto func_exit;
    }

    vhdr = net_rx_pkt_get_vhdr(pkt);

    if (!(vhdr->flags & VIRTIO_NET_HDR_F_DATA_VALID) &&
        !(vhdr->flags & VIRTIO_NET_HDR_F_NEEDS_CSUM)) {
        trace_e1000e_rx_metadata_virthdr_no_csum_info();
        e1000e_verify_csum_in_sw(core, pkt, status_flags, l4hdr_proto);
        goto func_exit;
    }

    if (e1000e_rx_l3_cso_enabled(core)) {
        *status_flags |= hasip4 ? E1000_RXD_STAT_IPCS : 0;
    } else {
        trace_e1000e_rx_metadata_l3_cso_disabled();
    }

    if (e1000e_rx_l4_cso_enabled(core)) {
        switch (l4hdr_proto) {
        case ETH_L4_HDR_PROTO_TCP:
            *status_flags |= E1000_RXD_STAT_TCPCS;
            break;

        case ETH_L4_HDR_PROTO_UDP:
            *status_flags |= E1000_RXD_STAT_TCPCS | E1000_RXD_STAT_UDPCS;
            break;

        default:
            break;
        }
    } else {
        trace_e1000e_rx_metadata_l4_cso_disabled();
    }

func_exit:
    trace_e1000e_rx_metadata_status_flags(*status_flags);
    *status_flags = cpu_to_le32(*status_flags);
}

static inline void
e1000e_write_lgcy_rx_descr(E1000ECore *core, struct e1000_rx_desc *desc,
                           struct NetRxPkt *pkt,
                           const E1000E_RSSInfo *rss_info,
                           uint16_t length)
{
    uint32_t status_flags, rss, mrq;
    uint16_t ip_id;

    assert(!rss_info->enabled);

    desc->length = cpu_to_le16(length);
    desc->csum = 0;

    e1000e_build_rx_metadata(core, pkt, pkt != NULL,
                             rss_info,
                             &rss, &mrq,
                             &status_flags, &ip_id,
                             &desc->special);
    desc->errors = (uint8_t) (le32_to_cpu(status_flags) >> 24);
    desc->status = (uint8_t) le32_to_cpu(status_flags);
}

static inline void
e1000e_write_ext_rx_descr(E1000ECore *core, union e1000_rx_desc_extended *desc,
                          struct NetRxPkt *pkt,
                          const E1000E_RSSInfo *rss_info,
                          uint16_t length)
{
    memset(&desc->wb, 0, sizeof(desc->wb));

    desc->wb.upper.length = cpu_to_le16(length);

    e1000e_build_rx_metadata(core, pkt, pkt != NULL,
                             rss_info,
                             &desc->wb.lower.hi_dword.rss,
                             &desc->wb.lower.mrq,
                             &desc->wb.upper.status_error,
                             &desc->wb.lower.hi_dword.csum_ip.ip_id,
                             &desc->wb.upper.vlan);
}

static inline void
e1000e_write_ps_rx_descr(E1000ECore *core,
                         union e1000_rx_desc_packet_split *desc,
                         struct NetRxPkt *pkt,
                         const E1000E_RSSInfo *rss_info,
                         size_t ps_hdr_len,
                         uint16_t(*written)[MAX_PS_BUFFERS])
{
    int i;

    memset(&desc->wb, 0, sizeof(desc->wb));

    desc->wb.middle.length0 = cpu_to_le16((*written)[0]);

    for (i = 0; i < PS_PAGE_BUFFERS; i++) {
        desc->wb.upper.length[i] = cpu_to_le16((*written)[i + 1]);
    }

    e1000e_build_rx_metadata(core, pkt, pkt != NULL,
                             rss_info,
                             &desc->wb.lower.hi_dword.rss,
                             &desc->wb.lower.mrq,
                             &desc->wb.middle.status_error,
                             &desc->wb.lower.hi_dword.csum_ip.ip_id,
                             &desc->wb.middle.vlan);

    desc->wb.upper.header_status =
        cpu_to_le16(ps_hdr_len | (ps_hdr_len ? E1000_RXDPS_HDRSTAT_HDRSP : 0));

    trace_e1000e_rx_desc_ps_write((*written)[0], (*written)[1],
                                  (*written)[2], (*written)[3]);
}

static inline void
e1000e_write_rx_descr(E1000ECore *core, union e1000_rx_desc_union *desc,
struct NetRxPkt *pkt, const E1000E_RSSInfo *rss_info,
    size_t ps_hdr_len, uint16_t(*written)[MAX_PS_BUFFERS])
{
    if (e1000e_rx_use_legacy_descriptor(core)) {
        assert(ps_hdr_len == 0);
        e1000e_write_lgcy_rx_descr(core, &desc->legacy, pkt, rss_info,
                                   (*written)[0]);
    } else {
        if (core->mac[RCTL] & E1000_RCTL_DTYP_PS) {
            e1000e_write_ps_rx_descr(core, &desc->packet_split, pkt, rss_info,
                                      ps_hdr_len, written);
        } else {
            assert(ps_hdr_len == 0);
            e1000e_write_ext_rx_descr(core, &desc->extended, pkt, rss_info,
                                       (*written)[0]);
        }
    }
}

static inline void
e1000e_pci_dma_write_rx_desc(E1000ECore *core, dma_addr_t addr,
                             union e1000_rx_desc_union *desc, dma_addr_t len)
{
    PCIDevice *dev = core->owner;

    if (e1000e_rx_use_legacy_descriptor(core)) {
        struct e1000_rx_desc *d = &desc->legacy;
        size_t offset = offsetof(struct e1000_rx_desc, status);
        uint8_t status = d->status;

        d->status &= ~E1000_RXD_STAT_DD;
        pci_dma_write(dev, addr, desc, len);

        if (status & E1000_RXD_STAT_DD) {
            d->status = status;
            pci_dma_write(dev, addr + offset, &status, sizeof(status));
        }
    } else {
        if (core->mac[RCTL] & E1000_RCTL_DTYP_PS) {
            union e1000_rx_desc_packet_split *d = &desc->packet_split;
            size_t offset = offsetof(union e1000_rx_desc_packet_split,
                wb.middle.status_error);
            uint32_t status = d->wb.middle.status_error;

            d->wb.middle.status_error &= ~E1000_RXD_STAT_DD;
            pci_dma_write(dev, addr, desc, len);

            if (status & E1000_RXD_STAT_DD) {
                d->wb.middle.status_error = status;
                pci_dma_write(dev, addr + offset, &status, sizeof(status));
            }
        } else {
            union e1000_rx_desc_extended *d = &desc->extended;
            size_t offset = offsetof(union e1000_rx_desc_extended,
                wb.upper.status_error);
            uint32_t status = d->wb.upper.status_error;

            d->wb.upper.status_error &= ~E1000_RXD_STAT_DD;
            pci_dma_write(dev, addr, desc, len);

            if (status & E1000_RXD_STAT_DD) {
                d->wb.upper.status_error = status;
                pci_dma_write(dev, addr + offset, &status, sizeof(status));
            }
        }
    }
}

typedef struct e1000e_ba_state_st {
    uint16_t written[MAX_PS_BUFFERS];
    uint8_t cur_idx;
} e1000e_ba_state;

static inline void
e1000e_write_hdr_to_rx_buffers(E1000ECore *core,
                               hwaddr ba[MAX_PS_BUFFERS],
                               e1000e_ba_state *bastate,
                               const char *data,
                               dma_addr_t data_len)
{
    assert(data_len <= core->rxbuf_sizes[0] - bastate->written[0]);

    pci_dma_write(core->owner, ba[0] + bastate->written[0], data, data_len);
    bastate->written[0] += data_len;

    bastate->cur_idx = 1;
}

static void
e1000e_write_to_rx_buffers(E1000ECore *core,
                           hwaddr ba[MAX_PS_BUFFERS],
                           e1000e_ba_state *bastate,
                           const char *data,
                           dma_addr_t data_len)
{
    while (data_len > 0) {
        uint32_t cur_buf_len = core->rxbuf_sizes[bastate->cur_idx];
        uint32_t cur_buf_bytes_left = cur_buf_len -
                                      bastate->written[bastate->cur_idx];
        uint32_t bytes_to_write = MIN(data_len, cur_buf_bytes_left);

        trace_e1000e_rx_desc_buff_write(bastate->cur_idx,
                                        ba[bastate->cur_idx],
                                        bastate->written[bastate->cur_idx],
                                        data,
                                        bytes_to_write);

        pci_dma_write(core->owner,
            ba[bastate->cur_idx] + bastate->written[bastate->cur_idx],
            data, bytes_to_write);

        bastate->written[bastate->cur_idx] += bytes_to_write;
        data += bytes_to_write;
        data_len -= bytes_to_write;

        if (bastate->written[bastate->cur_idx] == cur_buf_len) {
            bastate->cur_idx++;
        }

        assert(bastate->cur_idx < MAX_PS_BUFFERS);
    }
}

static void
e1000e_update_rx_stats(E1000ECore *core, size_t pkt_size, size_t pkt_fcs_size)
{
    eth_pkt_types_e pkt_type = net_rx_pkt_get_packet_type(core->rx_pkt);
    e1000x_update_rx_total_stats(core->mac, pkt_type, pkt_size, pkt_fcs_size);
}

static inline bool
e1000e_rx_descr_threshold_hit(E1000ECore *core, const E1000E_RingInfo *rxi)
{
    return e1000e_ring_free_descr_num(core, rxi) ==
           e1000e_ring_len(core, rxi) >> core->rxbuf_min_shift;
}

static bool
e1000e_do_ps(E1000ECore *core, struct NetRxPkt *pkt, size_t *hdr_len)
{
    bool hasip4, hasip6;
    EthL4HdrProto l4hdr_proto;
    bool fragment;

    if (!e1000e_rx_use_ps_descriptor(core)) {
        return false;
    }

    net_rx_pkt_get_protocols(pkt, &hasip4, &hasip6, &l4hdr_proto);

    if (hasip4) {
        fragment = net_rx_pkt_get_ip4_info(pkt)->fragment;
    } else if (hasip6) {
        fragment = net_rx_pkt_get_ip6_info(pkt)->fragment;
    } else {
        return false;
    }

    if (fragment && (core->mac[RFCTL] & E1000_RFCTL_IPFRSP_DIS)) {
        return false;
    }

    if (l4hdr_proto == ETH_L4_HDR_PROTO_TCP ||
        l4hdr_proto == ETH_L4_HDR_PROTO_UDP) {
        *hdr_len = net_rx_pkt_get_l5_hdr_offset(pkt);
    } else {
        *hdr_len = net_rx_pkt_get_l4_hdr_offset(pkt);
    }

    if ((*hdr_len > core->rxbuf_sizes[0]) ||
        (*hdr_len > net_rx_pkt_get_total_len(pkt))) {
        return false;
    }

    return true;
}

static void
e1000e_write_packet_to_guest(E1000ECore *core, struct NetRxPkt *pkt,
                             const E1000E_RxRing *rxr,
                             const E1000E_RSSInfo *rss_info)
{
    PCIDevice *d = core->owner;
    dma_addr_t base;
    union e1000_rx_desc_union desc;
    size_t desc_size;
    size_t desc_offset = 0;
    size_t iov_ofs = 0;

    struct iovec *iov = net_rx_pkt_get_iovec(pkt);
    size_t size = net_rx_pkt_get_total_len(pkt);
    size_t total_size = size + e1000x_fcs_len(core->mac);
    const E1000E_RingInfo *rxi;
    size_t ps_hdr_len = 0;
    bool do_ps = e1000e_do_ps(core, pkt, &ps_hdr_len);
    bool is_first = true;

    rxi = rxr->i;

    do {
        hwaddr ba[MAX_PS_BUFFERS];
        e1000e_ba_state bastate = { { 0 } };
        bool is_last = false;

        desc_size = total_size - desc_offset;

        if (desc_size > core->rx_desc_buf_size) {
            desc_size = core->rx_desc_buf_size;
        }

        if (e1000e_ring_empty(core, rxi)) {
            return;
        }

        base = e1000e_ring_head_descr(core, rxi);

        pci_dma_read(d, base, &desc, core->rx_desc_len);

        trace_e1000e_rx_descr(rxi->idx, base, core->rx_desc_len);

        e1000e_read_rx_descr(core, &desc, ba);

        if (ba[0]) {
            if (desc_offset < size) {
                static const uint32_t fcs_pad;
                size_t iov_copy;
                size_t copy_size = size - desc_offset;
                if (copy_size > core->rx_desc_buf_size) {
                    copy_size = core->rx_desc_buf_size;
                }

                /* For PS mode copy the packet header first */
                if (do_ps) {
                    if (is_first) {
                        size_t ps_hdr_copied = 0;
                        do {
                            iov_copy = MIN(ps_hdr_len - ps_hdr_copied,
                                           iov->iov_len - iov_ofs);

                            e1000e_write_hdr_to_rx_buffers(core, ba, &bastate,
                                                      iov->iov_base, iov_copy);

                            copy_size -= iov_copy;
                            ps_hdr_copied += iov_copy;

                            iov_ofs += iov_copy;
                            if (iov_ofs == iov->iov_len) {
                                iov++;
                                iov_ofs = 0;
                            }
                        } while (ps_hdr_copied < ps_hdr_len);

                        is_first = false;
                    } else {
                        /* Leave buffer 0 of each descriptor except first */
                        /* empty as per spec 7.1.5.1                      */
                        e1000e_write_hdr_to_rx_buffers(core, ba, &bastate,
                                                       NULL, 0);
                    }
                }

                /* Copy packet payload */
                while (copy_size) {
                    iov_copy = MIN(copy_size, iov->iov_len - iov_ofs);

                    e1000e_write_to_rx_buffers(core, ba, &bastate,
                                            iov->iov_base + iov_ofs, iov_copy);

                    copy_size -= iov_copy;
                    iov_ofs += iov_copy;
                    if (iov_ofs == iov->iov_len) {
                        iov++;
                        iov_ofs = 0;
                    }
                }

                if (desc_offset + desc_size >= total_size) {
                    /* Simulate FCS checksum presence in the last descriptor */
                    e1000e_write_to_rx_buffers(core, ba, &bastate,
                          (const char *) &fcs_pad, e1000x_fcs_len(core->mac));
                }
            }
        } else { /* as per intel docs; skip descriptors with null buf addr */
            trace_e1000e_rx_null_descriptor();
        }
        desc_offset += desc_size;
        if (desc_offset >= total_size) {
            is_last = true;
        }

        e1000e_write_rx_descr(core, &desc, is_last ? core->rx_pkt : NULL,
                           rss_info, do_ps ? ps_hdr_len : 0, &bastate.written);
        e1000e_pci_dma_write_rx_desc(core, base, &desc, core->rx_desc_len);

        e1000e_ring_advance(core, rxi,
                            core->rx_desc_len / E1000_MIN_RX_DESC_LEN);

    } while (desc_offset < total_size);

    e1000e_update_rx_stats(core, size, total_size);
}

static inline void
e1000e_rx_fix_l4_csum(E1000ECore *core, struct NetRxPkt *pkt)
{
    struct virtio_net_hdr *vhdr = net_rx_pkt_get_vhdr(pkt);

    if (vhdr->flags & VIRTIO_NET_HDR_F_NEEDS_CSUM) {
        net_rx_pkt_fix_l4_csum(pkt);
    }
}

ssize_t
e1000e_receive_iov(E1000ECore *core, const struct iovec *iov, int iovcnt)
{
    return e1000e_receive_internal(core, iov, iovcnt, core->has_vnet);
}

static ssize_t
e1000e_receive_internal(E1000ECore *core, const struct iovec *iov, int iovcnt,
                        bool has_vnet)
{
<<<<<<< HEAD
    uint32_t n = 0;
=======
    uint32_t causes = 0;
>>>>>>> 78385bc7
    uint8_t buf[ETH_ZLEN];
    struct iovec min_iov;
    size_t size, orig_size;
    size_t iov_ofs = 0;
    E1000E_RxRing rxr;
    E1000E_RSSInfo rss_info;
    size_t total_size;
    ssize_t retval;
    bool rdmts_hit;

    trace_e1000e_rx_receive_iov(iovcnt);

    if (!e1000x_hw_rx_enabled(core->mac)) {
        return -1;
    }

    /* Pull virtio header in */
    if (has_vnet) {
        net_rx_pkt_set_vhdr_iovec(core->rx_pkt, iov, iovcnt);
        iov_ofs = sizeof(struct virtio_net_hdr);
    } else {
        net_rx_pkt_unset_vhdr(core->rx_pkt);
    }

    orig_size = iov_size(iov, iovcnt);
    size = orig_size - iov_ofs;

    /* Pad to minimum Ethernet frame length */
    if (size < sizeof(buf)) {
        iov_to_buf(iov, iovcnt, iov_ofs, buf, size);
        memset(&buf[size], 0, sizeof(buf) - size);
        e1000x_inc_reg_if_not_full(core->mac, RUC);
        min_iov.iov_base = buf;
        min_iov.iov_len = size = sizeof(buf);
        iovcnt = 1;
        iov = &min_iov;
        iov_ofs = 0;
    } else {
        iov_to_buf(iov, iovcnt, iov_ofs, buf, ETH_HLEN + 4);
    }

    /* Discard oversized packets if !LPE and !SBP. */
    if (e1000x_is_oversized(core->mac, size)) {
        return orig_size;
    }

    net_rx_pkt_set_packet_type(core->rx_pkt,
        get_eth_packet_type(PKT_GET_ETH_HDR(buf)));

<<<<<<< HEAD
    if (!e1000e_receive_filter(core, buf, size)) {
=======
    if (!e1000e_receive_filter(core, buf)) {
>>>>>>> 78385bc7
        trace_e1000e_rx_flt_dropped();
        return orig_size;
    }

    net_rx_pkt_attach_iovec_ex(core->rx_pkt, iov, iovcnt, iov_ofs,
                               e1000x_vlan_enabled(core->mac) ? 0 : -1,
                               core->mac[VET], 0);

    e1000e_rss_parse_packet(core, core->rx_pkt, &rss_info);
    e1000e_rx_ring_init(core, &rxr, rss_info.queue);

    total_size = net_rx_pkt_get_total_len(core->rx_pkt) +
        e1000x_fcs_len(core->mac);

    if (e1000e_has_rxbufs(core, rxr.i, total_size)) {
        e1000e_rx_fix_l4_csum(core, core->rx_pkt);

        e1000e_write_packet_to_guest(core, core->rx_pkt, &rxr, &rss_info);

        retval = orig_size;

        /* Perform small receive detection (RSRPD) */
        if (total_size < core->mac[RSRPD]) {
            causes |= E1000_ICS_SRPD;
        }

        /* Perform ACK receive detection */
        if  (!(core->mac[RFCTL] & E1000_RFCTL_ACK_DIS) &&
             (e1000e_is_tcp_ack(core, core->rx_pkt))) {
            causes |= E1000_ICS_ACK;
        }

        /* Check if receive descriptor minimum threshold hit */
        rdmts_hit = e1000e_rx_descr_threshold_hit(core, rxr.i);
        causes |= e1000e_rx_wb_interrupt_cause(core, rxr.i->idx, rdmts_hit);

        trace_e1000e_rx_written_to_guest(rxr.i->idx);
    } else {
        causes |= E1000_ICS_RXO;
        retval = 0;

        trace_e1000e_rx_not_written_to_guest(rxr.i->idx);
    }

    if (!e1000e_intrmgr_delay_rx_causes(core, &causes)) {
        trace_e1000e_rx_interrupt_set(causes);
        e1000e_set_interrupt_cause(core, causes);
    } else {
        trace_e1000e_rx_interrupt_delayed(causes);
    }

    return retval;
}

static inline bool
e1000e_have_autoneg(E1000ECore *core)
{
    return core->phy[0][MII_BMCR] & MII_BMCR_AUTOEN;
}

static void e1000e_update_flowctl_status(E1000ECore *core)
{
    if (e1000e_have_autoneg(core) &&
        core->phy[0][MII_BMSR] & MII_BMSR_AN_COMP) {
        trace_e1000e_link_autoneg_flowctl(true);
        core->mac[CTRL] |= E1000_CTRL_TFCE | E1000_CTRL_RFCE;
    } else {
        trace_e1000e_link_autoneg_flowctl(false);
    }
}

static inline void
e1000e_link_down(E1000ECore *core)
{
    e1000x_update_regs_on_link_down(core->mac, core->phy[0]);
    e1000e_update_flowctl_status(core);
}

static inline void
e1000e_set_phy_ctrl(E1000ECore *core, int index, uint16_t val)
{
    /* bits 0-5 reserved; MII_BMCR_[ANRESTART,RESET] are self clearing */
    core->phy[0][MII_BMCR] = val & ~(0x3f |
                                     MII_BMCR_RESET |
                                     MII_BMCR_ANRESTART);

    if ((val & MII_BMCR_ANRESTART) &&
        e1000e_have_autoneg(core)) {
        e1000x_restart_autoneg(core->mac, core->phy[0], core->autoneg_timer);
    }
}

static void
e1000e_set_phy_oem_bits(E1000ECore *core, int index, uint16_t val)
{
    core->phy[0][PHY_OEM_BITS] = val & ~BIT(10);

    if (val & BIT(10)) {
        e1000x_restart_autoneg(core->mac, core->phy[0], core->autoneg_timer);
    }
}

static void
e1000e_set_phy_page(E1000ECore *core, int index, uint16_t val)
{
    core->phy[0][PHY_PAGE] = val & PHY_PAGE_RW_MASK;
}

void
e1000e_core_set_link_status(E1000ECore *core)
{
    NetClientState *nc = qemu_get_queue(core->owner_nic);
    uint32_t old_status = core->mac[STATUS];

    trace_e1000e_link_status_changed(nc->link_down ? false : true);

    if (nc->link_down) {
        e1000x_update_regs_on_link_down(core->mac, core->phy[0]);
    } else {
        if (e1000e_have_autoneg(core) &&
            !(core->phy[0][MII_BMSR] & MII_BMSR_AN_COMP)) {
            e1000x_restart_autoneg(core->mac, core->phy[0],
                                   core->autoneg_timer);
        } else {
            e1000x_update_regs_on_link_up(core->mac, core->phy[0]);
            e1000e_start_recv(core);
        }
    }

    if (core->mac[STATUS] != old_status) {
        e1000e_set_interrupt_cause(core, E1000_ICR_LSC);
    }
}

static void
e1000e_set_ctrl(E1000ECore *core, int index, uint32_t val)
{
    trace_e1000e_core_ctrl_write(index, val);

    /* RST is self clearing */
    core->mac[CTRL] = val & ~E1000_CTRL_RST;
    core->mac[CTRL_DUP] = core->mac[CTRL];

    trace_e1000e_link_set_params(
        !!(val & E1000_CTRL_ASDE),
        (val & E1000_CTRL_SPD_SEL) >> E1000_CTRL_SPD_SHIFT,
        !!(val & E1000_CTRL_FRCSPD),
        !!(val & E1000_CTRL_FRCDPX),
        !!(val & E1000_CTRL_RFCE),
        !!(val & E1000_CTRL_TFCE));

    if (val & E1000_CTRL_RST) {
        trace_e1000e_core_ctrl_sw_reset();
        e1000e_reset(core, true);
    }

    if (val & E1000_CTRL_PHY_RST) {
        trace_e1000e_core_ctrl_phy_reset();
        core->mac[STATUS] |= E1000_STATUS_PHYRA;
    }
}

static void
e1000e_set_rfctl(E1000ECore *core, int index, uint32_t val)
{
    trace_e1000e_rx_set_rfctl(val);

    if (!(val & E1000_RFCTL_ISCSI_DIS)) {
        trace_e1000e_wrn_iscsi_filtering_not_supported();
    }

    if (!(val & E1000_RFCTL_NFSW_DIS)) {
        trace_e1000e_wrn_nfsw_filtering_not_supported();
    }

    if (!(val & E1000_RFCTL_NFSR_DIS)) {
        trace_e1000e_wrn_nfsr_filtering_not_supported();
    }

    core->mac[RFCTL] = val;
}

static void
e1000e_calc_per_desc_buf_size(E1000ECore *core)
{
    int i;
    core->rx_desc_buf_size = 0;

    for (i = 0; i < ARRAY_SIZE(core->rxbuf_sizes); i++) {
        core->rx_desc_buf_size += core->rxbuf_sizes[i];
    }
}

static void
e1000e_parse_rxbufsize(E1000ECore *core)
{
    uint32_t rctl = core->mac[RCTL];

    memset(core->rxbuf_sizes, 0, sizeof(core->rxbuf_sizes));

    if (rctl & E1000_RCTL_DTYP_MASK) {
        uint32_t bsize;

        bsize = core->mac[PSRCTL] & E1000_PSRCTL_BSIZE0_MASK;
        core->rxbuf_sizes[0] = (bsize >> E1000_PSRCTL_BSIZE0_SHIFT) * 128;

        bsize = core->mac[PSRCTL] & E1000_PSRCTL_BSIZE1_MASK;
        core->rxbuf_sizes[1] = (bsize >> E1000_PSRCTL_BSIZE1_SHIFT) * 1024;

        bsize = core->mac[PSRCTL] & E1000_PSRCTL_BSIZE2_MASK;
        core->rxbuf_sizes[2] = (bsize >> E1000_PSRCTL_BSIZE2_SHIFT) * 1024;

        bsize = core->mac[PSRCTL] & E1000_PSRCTL_BSIZE3_MASK;
        core->rxbuf_sizes[3] = (bsize >> E1000_PSRCTL_BSIZE3_SHIFT) * 1024;
    } else if (rctl & E1000_RCTL_FLXBUF_MASK) {
        int flxbuf = rctl & E1000_RCTL_FLXBUF_MASK;
        core->rxbuf_sizes[0] = (flxbuf >> E1000_RCTL_FLXBUF_SHIFT) * 1024;
    } else {
        core->rxbuf_sizes[0] = e1000x_rxbufsize(rctl);
    }

    trace_e1000e_rx_desc_buff_sizes(core->rxbuf_sizes[0], core->rxbuf_sizes[1],
                                    core->rxbuf_sizes[2], core->rxbuf_sizes[3]);

    e1000e_calc_per_desc_buf_size(core);
}

static void
e1000e_calc_rxdesclen(E1000ECore *core)
{
    if (e1000e_rx_use_legacy_descriptor(core)) {
        core->rx_desc_len = sizeof(struct e1000_rx_desc);
    } else {
        if (core->mac[RCTL] & E1000_RCTL_DTYP_PS) {
            core->rx_desc_len = sizeof(union e1000_rx_desc_packet_split);
        } else {
            core->rx_desc_len = sizeof(union e1000_rx_desc_extended);
        }
    }
    trace_e1000e_rx_desc_len(core->rx_desc_len);
}

static void
e1000e_set_rx_control(E1000ECore *core, int index, uint32_t val)
{
    core->mac[RCTL] = val;
    trace_e1000e_rx_set_rctl(core->mac[RCTL]);

    if (val & E1000_RCTL_EN) {
        e1000e_parse_rxbufsize(core);
        e1000e_calc_rxdesclen(core);
        core->rxbuf_min_shift = ((val / E1000_RCTL_RDMTS_QUAT) & 3) + 1 +
                                E1000_RING_DESC_LEN_SHIFT;

        e1000e_start_recv(core);
    }
}

static
void(*e1000e_phyreg_writeops[E1000E_PHY_PAGES][E1000E_PHY_PAGE_SIZE])
(E1000ECore *, int, uint16_t) = {
    [0] = {
        [MII_BMCR]     = e1000e_set_phy_ctrl,
        [PHY_PAGE]     = e1000e_set_phy_page,
        [PHY_OEM_BITS] = e1000e_set_phy_oem_bits
    }
};

static inline bool
e1000e_postpone_interrupt(E1000IntrDelayTimer *timer)
{
    if (timer->running) {
        trace_e1000e_irq_postponed_by_xitr(timer->delay_reg << 2);

        return true;
    }

    if (timer->core->mac[timer->delay_reg] != 0) {
        e1000e_intrmgr_rearm_timer(timer);
    }

    return false;
}

static inline bool
e1000e_itr_should_postpone(E1000ECore *core)
{
    return e1000e_postpone_interrupt(&core->itr);
}

static inline bool
e1000e_eitr_should_postpone(E1000ECore *core, int idx)
{
    return e1000e_postpone_interrupt(&core->eitr[idx]);
}

static void
e1000e_msix_notify_one(E1000ECore *core, uint32_t cause, uint32_t int_cfg)
{
    uint32_t effective_eiac;

    if (E1000_IVAR_ENTRY_VALID(int_cfg)) {
        uint32_t vec = E1000_IVAR_ENTRY_VEC(int_cfg);
        if (vec < E1000E_MSIX_VEC_NUM) {
            if (!e1000e_eitr_should_postpone(core, vec)) {
                trace_e1000e_irq_msix_notify_vec(vec);
                msix_notify(core->owner, vec);
            }
        } else {
            trace_e1000e_wrn_msix_vec_wrong(cause, int_cfg);
        }
    } else {
        trace_e1000e_wrn_msix_invalid(cause, int_cfg);
    }

    if (core->mac[CTRL_EXT] & E1000_CTRL_EXT_EIAME) {
        trace_e1000e_irq_iam_clear_eiame(core->mac[IAM], cause);
        core->mac[IAM] &= ~cause;
    }

    trace_e1000e_irq_icr_clear_eiac(core->mac[ICR], core->mac[EIAC]);

    effective_eiac = core->mac[EIAC] & cause;

    core->mac[ICR] &= ~effective_eiac;

    if (!(core->mac[CTRL_EXT] & E1000_CTRL_EXT_IAME)) {
        core->mac[IMS] &= ~effective_eiac;
    }
}

static void
e1000e_msix_notify(E1000ECore *core, uint32_t causes)
{
    if (causes & E1000_ICR_RXQ0) {
        e1000e_msix_notify_one(core, E1000_ICR_RXQ0,
                               E1000_IVAR_RXQ0(core->mac[IVAR]));
    }

    if (causes & E1000_ICR_RXQ1) {
        e1000e_msix_notify_one(core, E1000_ICR_RXQ1,
                               E1000_IVAR_RXQ1(core->mac[IVAR]));
    }

    if (causes & E1000_ICR_TXQ0) {
        e1000e_msix_notify_one(core, E1000_ICR_TXQ0,
                               E1000_IVAR_TXQ0(core->mac[IVAR]));
    }

    if (causes & E1000_ICR_TXQ1) {
        e1000e_msix_notify_one(core, E1000_ICR_TXQ1,
                               E1000_IVAR_TXQ1(core->mac[IVAR]));
    }

    if (causes & E1000_ICR_OTHER) {
        e1000e_msix_notify_one(core, E1000_ICR_OTHER,
                               E1000_IVAR_OTHER(core->mac[IVAR]));
    }
}

static void
e1000e_msix_clear_one(E1000ECore *core, uint32_t cause, uint32_t int_cfg)
{
    if (E1000_IVAR_ENTRY_VALID(int_cfg)) {
        uint32_t vec = E1000_IVAR_ENTRY_VEC(int_cfg);
        if (vec < E1000E_MSIX_VEC_NUM) {
            trace_e1000e_irq_msix_pending_clearing(cause, int_cfg, vec);
            msix_clr_pending(core->owner, vec);
        } else {
            trace_e1000e_wrn_msix_vec_wrong(cause, int_cfg);
        }
    } else {
        trace_e1000e_wrn_msix_invalid(cause, int_cfg);
    }
}

static void
e1000e_msix_clear(E1000ECore *core, uint32_t causes)
{
    if (causes & E1000_ICR_RXQ0) {
        e1000e_msix_clear_one(core, E1000_ICR_RXQ0,
                              E1000_IVAR_RXQ0(core->mac[IVAR]));
    }

    if (causes & E1000_ICR_RXQ1) {
        e1000e_msix_clear_one(core, E1000_ICR_RXQ1,
                              E1000_IVAR_RXQ1(core->mac[IVAR]));
    }

    if (causes & E1000_ICR_TXQ0) {
        e1000e_msix_clear_one(core, E1000_ICR_TXQ0,
                              E1000_IVAR_TXQ0(core->mac[IVAR]));
    }

    if (causes & E1000_ICR_TXQ1) {
        e1000e_msix_clear_one(core, E1000_ICR_TXQ1,
                              E1000_IVAR_TXQ1(core->mac[IVAR]));
    }

    if (causes & E1000_ICR_OTHER) {
        e1000e_msix_clear_one(core, E1000_ICR_OTHER,
                              E1000_IVAR_OTHER(core->mac[IVAR]));
    }
}

static inline void
e1000e_fix_icr_asserted(E1000ECore *core)
{
    core->mac[ICR] &= ~E1000_ICR_ASSERTED;
    if (core->mac[ICR]) {
        core->mac[ICR] |= E1000_ICR_ASSERTED;
    }

    trace_e1000e_irq_fix_icr_asserted(core->mac[ICR]);
}

static void e1000e_raise_interrupts(E1000ECore *core,
                                    size_t index, uint32_t causes)
{
    bool is_msix = msix_enabled(core->owner);
    uint32_t old_causes = core->mac[IMS] & core->mac[ICR];
    uint32_t raised_causes;

    trace_e1000e_irq_set(index << 2,
                         core->mac[index], core->mac[index] | causes);

    core->mac[index] |= causes;

    /* Set ICR[OTHER] for MSI-X */
    if (is_msix) {
        if (core->mac[ICR] & E1000_ICR_OTHER_CAUSES) {
            core->mac[ICR] |= E1000_ICR_OTHER;
            trace_e1000e_irq_add_msi_other(core->mac[ICR]);
        }
    }

    e1000e_fix_icr_asserted(core);

    /*
     * Make sure ICR and ICS registers have the same value.
     * The spec says that the ICS register is write-only.  However in practice,
     * on real hardware ICS is readable, and for reads it has the same value as
     * ICR (except that ICS does not have the clear on read behaviour of ICR).
     *
     * The VxWorks PRO/1000 driver uses this behaviour.
     */
    core->mac[ICS] = core->mac[ICR];

    trace_e1000e_irq_pending_interrupts(core->mac[ICR] & core->mac[IMS],
                                        core->mac[ICR], core->mac[IMS]);

    raised_causes = core->mac[IMS] & core->mac[ICR] & ~old_causes;
    if (!raised_causes) {
        return;
    }

    if (is_msix) {
        e1000e_msix_notify(core, raised_causes & ~E1000_ICR_ASSERTED);
    } else if (!e1000e_itr_should_postpone(core)) {
        if (msi_enabled(core->owner)) {
            trace_e1000e_irq_msi_notify(raised_causes);
            msi_notify(core->owner, 0);
        } else {
            e1000e_raise_legacy_irq(core);
        }
    }
}

static void e1000e_lower_interrupts(E1000ECore *core,
                                    size_t index, uint32_t causes)
{
    trace_e1000e_irq_clear(index << 2,
                           core->mac[index], core->mac[index] & ~causes);

    core->mac[index] &= ~causes;

    /*
     * Make sure ICR and ICS registers have the same value.
     * The spec says that the ICS register is write-only.  However in practice,
     * on real hardware ICS is readable, and for reads it has the same value as
     * ICR (except that ICS does not have the clear on read behaviour of ICR).
     *
     * The VxWorks PRO/1000 driver uses this behaviour.
     */
    core->mac[ICS] = core->mac[ICR];

    trace_e1000e_irq_pending_interrupts(core->mac[ICR] & core->mac[IMS],
                                        core->mac[ICR], core->mac[IMS]);

    if (!(core->mac[IMS] & core->mac[ICR]) &&
        !msix_enabled(core->owner) && !msi_enabled(core->owner)) {
        e1000e_lower_legacy_irq(core);
    }
}

static void
e1000e_set_interrupt_cause(E1000ECore *core, uint32_t val)
{
    val |= e1000e_intmgr_collect_delayed_causes(core);
    e1000e_raise_interrupts(core, ICR, val);
}

static inline void
e1000e_autoneg_timer(void *opaque)
{
    E1000ECore *core = opaque;
    if (!qemu_get_queue(core->owner_nic)->link_down) {
        e1000x_update_regs_on_autoneg_done(core->mac, core->phy[0]);
        e1000e_start_recv(core);

        e1000e_update_flowctl_status(core);
        /* signal link status change to the guest */
        e1000e_set_interrupt_cause(core, E1000_ICR_LSC);
    }
}

static inline uint16_t
e1000e_get_reg_index_with_offset(const uint16_t *mac_reg_access, hwaddr addr)
{
    uint16_t index = (addr & 0x1ffff) >> 2;
    return index + (mac_reg_access[index] & 0xfffe);
}

static const char e1000e_phy_regcap[E1000E_PHY_PAGES][0x20] = {
    [0] = {
        [MII_BMCR]              = PHY_ANYPAGE | PHY_RW,
        [MII_BMSR]              = PHY_ANYPAGE | PHY_R,
        [MII_PHYID1]            = PHY_ANYPAGE | PHY_R,
        [MII_PHYID2]            = PHY_ANYPAGE | PHY_R,
        [MII_ANAR]              = PHY_ANYPAGE | PHY_RW,
        [MII_ANLPAR]            = PHY_ANYPAGE | PHY_R,
        [MII_ANER]              = PHY_ANYPAGE | PHY_R,
        [MII_ANNP]              = PHY_ANYPAGE | PHY_RW,
        [MII_ANLPRNP]           = PHY_ANYPAGE | PHY_R,
        [MII_CTRL1000]          = PHY_ANYPAGE | PHY_RW,
        [MII_STAT1000]          = PHY_ANYPAGE | PHY_R,
        [MII_EXTSTAT]           = PHY_ANYPAGE | PHY_R,
        [PHY_PAGE]              = PHY_ANYPAGE | PHY_RW,

        [PHY_COPPER_CTRL1]      = PHY_RW,
        [PHY_COPPER_STAT1]      = PHY_R,
        [PHY_COPPER_CTRL3]      = PHY_RW,
        [PHY_RX_ERR_CNTR]       = PHY_R,
        [PHY_OEM_BITS]          = PHY_RW,
        [PHY_BIAS_1]            = PHY_RW,
        [PHY_BIAS_2]            = PHY_RW,
        [PHY_COPPER_INT_ENABLE] = PHY_RW,
        [PHY_COPPER_STAT2]      = PHY_R,
        [PHY_COPPER_CTRL2]      = PHY_RW
    },
    [2] = {
        [PHY_MAC_CTRL1]         = PHY_RW,
        [PHY_MAC_INT_ENABLE]    = PHY_RW,
        [PHY_MAC_STAT]          = PHY_R,
        [PHY_MAC_CTRL2]         = PHY_RW
    },
    [3] = {
        [PHY_LED_03_FUNC_CTRL1] = PHY_RW,
        [PHY_LED_03_POL_CTRL]   = PHY_RW,
        [PHY_LED_TIMER_CTRL]    = PHY_RW,
        [PHY_LED_45_CTRL]       = PHY_RW
    },
    [5] = {
        [PHY_1000T_SKEW]        = PHY_R,
        [PHY_1000T_SWAP]        = PHY_R
    },
    [6] = {
        [PHY_CRC_COUNTERS]      = PHY_R
    }
};

static bool
e1000e_phy_reg_check_cap(E1000ECore *core, uint32_t addr,
                         char cap, uint8_t *page)
{
    *page =
        (e1000e_phy_regcap[0][addr] & PHY_ANYPAGE) ? 0
                                                    : core->phy[0][PHY_PAGE];

    if (*page >= E1000E_PHY_PAGES) {
        return false;
    }

    return e1000e_phy_regcap[*page][addr] & cap;
}

static void
e1000e_phy_reg_write(E1000ECore *core, uint8_t page,
                     uint32_t addr, uint16_t data)
{
    assert(page < E1000E_PHY_PAGES);
    assert(addr < E1000E_PHY_PAGE_SIZE);

    if (e1000e_phyreg_writeops[page][addr]) {
        e1000e_phyreg_writeops[page][addr](core, addr, data);
    } else {
        core->phy[page][addr] = data;
    }
}

static void
e1000e_set_mdic(E1000ECore *core, int index, uint32_t val)
{
    uint32_t data = val & E1000_MDIC_DATA_MASK;
    uint32_t addr = ((val & E1000_MDIC_REG_MASK) >> E1000_MDIC_REG_SHIFT);
    uint8_t page;

    if ((val & E1000_MDIC_PHY_MASK) >> E1000_MDIC_PHY_SHIFT != 1) { /* phy # */
        val = core->mac[MDIC] | E1000_MDIC_ERROR;
    } else if (val & E1000_MDIC_OP_READ) {
        if (!e1000e_phy_reg_check_cap(core, addr, PHY_R, &page)) {
            trace_e1000e_core_mdic_read_unhandled(page, addr);
            val |= E1000_MDIC_ERROR;
        } else {
            val = (val ^ data) | core->phy[page][addr];
            trace_e1000e_core_mdic_read(page, addr, val);
        }
    } else if (val & E1000_MDIC_OP_WRITE) {
        if (!e1000e_phy_reg_check_cap(core, addr, PHY_W, &page)) {
            trace_e1000e_core_mdic_write_unhandled(page, addr);
            val |= E1000_MDIC_ERROR;
        } else {
            trace_e1000e_core_mdic_write(page, addr, data);
            e1000e_phy_reg_write(core, page, addr, data);
        }
    }
    core->mac[MDIC] = val | E1000_MDIC_READY;

    if (val & E1000_MDIC_INT_EN) {
        e1000e_set_interrupt_cause(core, E1000_ICR_MDAC);
    }
}

static void
e1000e_set_rdt(E1000ECore *core, int index, uint32_t val)
{
    core->mac[index] = val & 0xffff;
    trace_e1000e_rx_set_rdt(e1000e_mq_queue_idx(RDT0, index), val);
    e1000e_start_recv(core);
}

static void
e1000e_set_status(E1000ECore *core, int index, uint32_t val)
{
    if ((val & E1000_STATUS_PHYRA) == 0) {
        core->mac[index] &= ~E1000_STATUS_PHYRA;
    }
}

static void
e1000e_set_ctrlext(E1000ECore *core, int index, uint32_t val)
{
    trace_e1000e_link_set_ext_params(!!(val & E1000_CTRL_EXT_ASDCHK),
                                     !!(val & E1000_CTRL_EXT_SPD_BYPS));

    /* Zero self-clearing bits */
    val &= ~(E1000_CTRL_EXT_ASDCHK | E1000_CTRL_EXT_EE_RST);
    core->mac[CTRL_EXT] = val;
}

static void
e1000e_set_pbaclr(E1000ECore *core, int index, uint32_t val)
{
    int i;

    core->mac[PBACLR] = val & E1000_PBACLR_VALID_MASK;

    if (!msix_enabled(core->owner)) {
        return;
    }

    for (i = 0; i < E1000E_MSIX_VEC_NUM; i++) {
        if (core->mac[PBACLR] & BIT(i)) {
            msix_clr_pending(core->owner, i);
        }
    }
}

static void
e1000e_set_fcrth(E1000ECore *core, int index, uint32_t val)
{
    core->mac[FCRTH] = val & 0xFFF8;
}

static void
e1000e_set_fcrtl(E1000ECore *core, int index, uint32_t val)
{
    core->mac[FCRTL] = val & 0x8000FFF8;
}

#define E1000E_LOW_BITS_SET_FUNC(num)                                \
    static void                                                      \
    e1000e_set_##num##bit(E1000ECore *core, int index, uint32_t val) \
    {                                                                \
        core->mac[index] = val & (BIT(num) - 1);                     \
    }

E1000E_LOW_BITS_SET_FUNC(4)
E1000E_LOW_BITS_SET_FUNC(6)
E1000E_LOW_BITS_SET_FUNC(11)
E1000E_LOW_BITS_SET_FUNC(12)
E1000E_LOW_BITS_SET_FUNC(13)
E1000E_LOW_BITS_SET_FUNC(16)

static void
e1000e_set_vet(E1000ECore *core, int index, uint32_t val)
{
    core->mac[VET] = val & 0xffff;
    trace_e1000e_vlan_vet(core->mac[VET]);
}

static void
e1000e_set_dlen(E1000ECore *core, int index, uint32_t val)
{
    core->mac[index] = val & E1000_XDLEN_MASK;
}

static void
e1000e_set_dbal(E1000ECore *core, int index, uint32_t val)
{
    core->mac[index] = val & E1000_XDBAL_MASK;
}

static void
e1000e_set_tctl(E1000ECore *core, int index, uint32_t val)
{
    E1000E_TxRing txr;
    core->mac[index] = val;

    if (core->mac[TARC0] & E1000_TARC_ENABLE) {
        e1000e_tx_ring_init(core, &txr, 0);
        e1000e_start_xmit(core, &txr);
    }

    if (core->mac[TARC1] & E1000_TARC_ENABLE) {
        e1000e_tx_ring_init(core, &txr, 1);
        e1000e_start_xmit(core, &txr);
    }
}

static void
e1000e_set_tdt(E1000ECore *core, int index, uint32_t val)
{
    E1000E_TxRing txr;
    int qidx = e1000e_mq_queue_idx(TDT, index);
    uint32_t tarc_reg = (qidx == 0) ? TARC0 : TARC1;

    core->mac[index] = val & 0xffff;

    if (core->mac[tarc_reg] & E1000_TARC_ENABLE) {
        e1000e_tx_ring_init(core, &txr, qidx);
        e1000e_start_xmit(core, &txr);
    }
}

static void
e1000e_set_ics(E1000ECore *core, int index, uint32_t val)
{
    trace_e1000e_irq_write_ics(val);
    e1000e_set_interrupt_cause(core, val);
}

static void
e1000e_set_icr(E1000ECore *core, int index, uint32_t val)
{
    if ((core->mac[ICR] & E1000_ICR_ASSERTED) &&
        (core->mac[CTRL_EXT] & E1000_CTRL_EXT_IAME)) {
        trace_e1000e_irq_icr_process_iame();
        e1000e_lower_interrupts(core, IMS, core->mac[IAM]);
    }

    /*
     * Windows driver expects that the "receive overrun" bit and other
     * ones to be cleared when the "Other" bit (#24) is cleared.
     */
    if (val & E1000_ICR_OTHER) {
        val |= E1000_ICR_OTHER_CAUSES;
    }
    e1000e_lower_interrupts(core, ICR, val);
}

static void
e1000e_set_imc(E1000ECore *core, int index, uint32_t val)
{
    trace_e1000e_irq_ims_clear_set_imc(val);
    e1000e_lower_interrupts(core, IMS, val);
}

static void
e1000e_set_ims(E1000ECore *core, int index, uint32_t val)
{
    static const uint32_t ims_ext_mask =
        E1000_IMS_RXQ0 | E1000_IMS_RXQ1 |
        E1000_IMS_TXQ0 | E1000_IMS_TXQ1 |
        E1000_IMS_OTHER;

    static const uint32_t ims_valid_mask =
        E1000_IMS_TXDW      | E1000_IMS_TXQE    | E1000_IMS_LSC  |
        E1000_IMS_RXDMT0    | E1000_IMS_RXO     | E1000_IMS_RXT0 |
        E1000_IMS_MDAC      | E1000_IMS_TXD_LOW | E1000_IMS_SRPD |
        E1000_IMS_ACK       | E1000_IMS_MNG     | E1000_IMS_RXQ0 |
        E1000_IMS_RXQ1      | E1000_IMS_TXQ0    | E1000_IMS_TXQ1 |
        E1000_IMS_OTHER;

    uint32_t valid_val = val & ims_valid_mask;

    if ((valid_val & ims_ext_mask) &&
        (core->mac[CTRL_EXT] & E1000_CTRL_EXT_PBA_CLR) &&
        msix_enabled(core->owner)) {
        e1000e_msix_clear(core, valid_val);
    }

    if ((valid_val == ims_valid_mask) &&
        (core->mac[CTRL_EXT] & E1000_CTRL_EXT_INT_TIMERS_CLEAR_ENA)) {
        trace_e1000e_irq_fire_all_timers(val);
        e1000e_intrmgr_fire_all_timers(core);
    }

    e1000e_raise_interrupts(core, IMS, valid_val);
}

static void
e1000e_set_rdtr(E1000ECore *core, int index, uint32_t val)
{
    e1000e_set_16bit(core, index, val);

    if ((val & E1000_RDTR_FPD) && (core->rdtr.running)) {
        trace_e1000e_irq_rdtr_fpd_running();
        e1000e_intrmgr_fire_delayed_interrupts(core);
    } else {
        trace_e1000e_irq_rdtr_fpd_not_running();
    }
}

static void
e1000e_set_tidv(E1000ECore *core, int index, uint32_t val)
{
    e1000e_set_16bit(core, index, val);

    if ((val & E1000_TIDV_FPD) && (core->tidv.running)) {
        trace_e1000e_irq_tidv_fpd_running();
        e1000e_intrmgr_fire_delayed_interrupts(core);
    } else {
        trace_e1000e_irq_tidv_fpd_not_running();
    }
}

static uint32_t
e1000e_mac_readreg(E1000ECore *core, int index)
{
    return core->mac[index];
}

static uint32_t
e1000e_mac_ics_read(E1000ECore *core, int index)
{
    trace_e1000e_irq_read_ics(core->mac[ICS]);
    return core->mac[ICS];
}

static uint32_t
e1000e_mac_ims_read(E1000ECore *core, int index)
{
    trace_e1000e_irq_read_ims(core->mac[IMS]);
    return core->mac[IMS];
}

static uint32_t
e1000e_mac_swsm_read(E1000ECore *core, int index)
{
    uint32_t val = core->mac[SWSM];
    core->mac[SWSM] = val | E1000_SWSM_SMBI;
    return val;
}

static uint32_t
e1000e_mac_itr_read(E1000ECore *core, int index)
{
    return core->itr_guest_value;
}

static uint32_t
e1000e_mac_eitr_read(E1000ECore *core, int index)
{
    return core->eitr_guest_value[index - EITR];
}

static uint32_t
e1000e_mac_icr_read(E1000ECore *core, int index)
{
    uint32_t ret = core->mac[ICR];

    if (core->mac[IMS] == 0) {
        trace_e1000e_irq_icr_clear_zero_ims();
        e1000e_lower_interrupts(core, ICR, 0xffffffff);
    }

    if (!msix_enabled(core->owner)) {
        trace_e1000e_irq_icr_clear_nonmsix_icr_read();
        e1000e_lower_interrupts(core, ICR, 0xffffffff);
    }

    if (core->mac[ICR] & E1000_ICR_ASSERTED) {
        if (core->mac[CTRL_EXT] & E1000_CTRL_EXT_IAME) {
            trace_e1000e_irq_icr_clear_iame();
            e1000e_lower_interrupts(core, ICR, 0xffffffff);
            trace_e1000e_irq_icr_process_iame();
            e1000e_lower_interrupts(core, IMS, core->mac[IAM]);
        }

        /*
         * The datasheet does not say what happens when interrupt was asserted
         * (ICR.INT_ASSERT=1) and auto mask is *not* active.
         * However, section of 13.3.27 the PCIe* GbE Controllers Open Source
         * Software Developer’s Manual, which were written for older devices,
         * namely 631xESB/632xESB, 82563EB/82564EB, 82571EB/82572EI &
         * 82573E/82573V/82573L, does say:
         * > If IMS = 0b, then the ICR register is always clear-on-read. If IMS
         * > is not 0b, but some ICR bit is set where the corresponding IMS bit
         * > is not set, then a read does not clear the ICR register. For
         * > example, if IMS = 10101010b and ICR = 01010101b, then a read to the
         * > ICR register does not clear it. If IMS = 10101010b and
         * > ICR = 0101011b, then a read to the ICR register clears it entirely
         * > (ICR.INT_ASSERTED = 1b).
         *
         * Linux does no longer activate auto mask since commit
         * 0a8047ac68e50e4ccbadcfc6b6b070805b976885 and the real hardware
         * clears ICR even in such a case so we also should do so.
         */
        if (core->mac[ICR] & core->mac[IMS]) {
            trace_e1000e_irq_icr_clear_icr_bit_ims(core->mac[ICR],
                                                   core->mac[IMS]);
            e1000e_lower_interrupts(core, ICR, 0xffffffff);
        }
    }

    return ret;
}

static uint32_t
e1000e_mac_read_clr4(E1000ECore *core, int index)
{
    uint32_t ret = core->mac[index];

    core->mac[index] = 0;
    return ret;
}

static uint32_t
e1000e_mac_read_clr8(E1000ECore *core, int index)
{
    uint32_t ret = core->mac[index];

    core->mac[index] = 0;
    core->mac[index - 1] = 0;
    return ret;
}

static uint32_t
e1000e_get_ctrl(E1000ECore *core, int index)
{
    uint32_t val = core->mac[CTRL];

    trace_e1000e_link_read_params(
        !!(val & E1000_CTRL_ASDE),
        (val & E1000_CTRL_SPD_SEL) >> E1000_CTRL_SPD_SHIFT,
        !!(val & E1000_CTRL_FRCSPD),
        !!(val & E1000_CTRL_FRCDPX),
        !!(val & E1000_CTRL_RFCE),
        !!(val & E1000_CTRL_TFCE));

    return val;
}

static uint32_t
e1000e_get_status(E1000ECore *core, int index)
{
    uint32_t res = core->mac[STATUS];

    if (!(core->mac[CTRL] & E1000_CTRL_GIO_MASTER_DISABLE)) {
        res |= E1000_STATUS_GIO_MASTER_ENABLE;
    }

    if (core->mac[CTRL] & E1000_CTRL_FRCDPX) {
        res |= (core->mac[CTRL] & E1000_CTRL_FD) ? E1000_STATUS_FD : 0;
    } else {
        res |= E1000_STATUS_FD;
    }

    if ((core->mac[CTRL] & E1000_CTRL_FRCSPD) ||
        (core->mac[CTRL_EXT] & E1000_CTRL_EXT_SPD_BYPS)) {
        switch (core->mac[CTRL] & E1000_CTRL_SPD_SEL) {
        case E1000_CTRL_SPD_10:
            res |= E1000_STATUS_SPEED_10;
            break;
        case E1000_CTRL_SPD_100:
            res |= E1000_STATUS_SPEED_100;
            break;
        case E1000_CTRL_SPD_1000:
        default:
            res |= E1000_STATUS_SPEED_1000;
            break;
        }
    } else {
        res |= E1000_STATUS_SPEED_1000;
    }

    trace_e1000e_link_status(
        !!(res & E1000_STATUS_LU),
        !!(res & E1000_STATUS_FD),
        (res & E1000_STATUS_SPEED_MASK) >> E1000_STATUS_SPEED_SHIFT,
        (res & E1000_STATUS_ASDV) >> E1000_STATUS_ASDV_SHIFT);

    return res;
}

static uint32_t
e1000e_get_tarc(E1000ECore *core, int index)
{
    return core->mac[index] & ((BIT(11) - 1) |
                                BIT(27)      |
                                BIT(28)      |
                                BIT(29)      |
                                BIT(30));
}

static void
e1000e_mac_writereg(E1000ECore *core, int index, uint32_t val)
{
    core->mac[index] = val;
}

static void
e1000e_mac_setmacaddr(E1000ECore *core, int index, uint32_t val)
{
    uint32_t macaddr[2];

    core->mac[index] = val;

    macaddr[0] = cpu_to_le32(core->mac[RA]);
    macaddr[1] = cpu_to_le32(core->mac[RA + 1]);
    qemu_format_nic_info_str(qemu_get_queue(core->owner_nic),
        (uint8_t *) macaddr);

    trace_e1000e_mac_set_sw(MAC_ARG(macaddr));
}

static void
e1000e_set_eecd(E1000ECore *core, int index, uint32_t val)
{
    static const uint32_t ro_bits = E1000_EECD_PRES          |
                                    E1000_EECD_AUTO_RD       |
                                    E1000_EECD_SIZE_EX_MASK;

    core->mac[EECD] = (core->mac[EECD] & ro_bits) | (val & ~ro_bits);
}

static void
e1000e_set_eerd(E1000ECore *core, int index, uint32_t val)
{
    uint32_t addr = (val >> E1000_EERW_ADDR_SHIFT) & E1000_EERW_ADDR_MASK;
    uint32_t flags = 0;
    uint32_t data = 0;

    if ((addr < E1000E_EEPROM_SIZE) && (val & E1000_EERW_START)) {
        data = core->eeprom[addr];
        flags = E1000_EERW_DONE;
    }

    core->mac[EERD] = flags                           |
                      (addr << E1000_EERW_ADDR_SHIFT) |
                      (data << E1000_EERW_DATA_SHIFT);
}

static void
e1000e_set_eewr(E1000ECore *core, int index, uint32_t val)
{
    uint32_t addr = (val >> E1000_EERW_ADDR_SHIFT) & E1000_EERW_ADDR_MASK;
    uint32_t data = (val >> E1000_EERW_DATA_SHIFT) & E1000_EERW_DATA_MASK;
    uint32_t flags = 0;

    if ((addr < E1000E_EEPROM_SIZE) && (val & E1000_EERW_START)) {
        core->eeprom[addr] = data;
        flags = E1000_EERW_DONE;
    }

    core->mac[EERD] = flags                           |
                      (addr << E1000_EERW_ADDR_SHIFT) |
                      (data << E1000_EERW_DATA_SHIFT);
}

static void
e1000e_set_rxdctl(E1000ECore *core, int index, uint32_t val)
{
    core->mac[RXDCTL] = core->mac[RXDCTL1] = val;
}

static void
e1000e_set_itr(E1000ECore *core, int index, uint32_t val)
{
    uint32_t interval = val & 0xffff;

    trace_e1000e_irq_itr_set(val);

    core->itr_guest_value = interval;
    core->mac[index] = MAX(interval, E1000E_MIN_XITR);
}

static void
e1000e_set_eitr(E1000ECore *core, int index, uint32_t val)
{
    uint32_t interval = val & 0xffff;
    uint32_t eitr_num = index - EITR;

    trace_e1000e_irq_eitr_set(eitr_num, val);

    core->eitr_guest_value[eitr_num] = interval;
    core->mac[index] = MAX(interval, E1000E_MIN_XITR);
}

static void
e1000e_set_psrctl(E1000ECore *core, int index, uint32_t val)
{
    if (core->mac[RCTL] & E1000_RCTL_DTYP_MASK) {

        if ((val & E1000_PSRCTL_BSIZE0_MASK) == 0) {
            qemu_log_mask(LOG_GUEST_ERROR,
                          "e1000e: PSRCTL.BSIZE0 cannot be zero");
            return;
        }

        if ((val & E1000_PSRCTL_BSIZE1_MASK) == 0) {
            qemu_log_mask(LOG_GUEST_ERROR,
                          "e1000e: PSRCTL.BSIZE1 cannot be zero");
            return;
        }
    }

    core->mac[PSRCTL] = val;
}

static void
e1000e_update_rx_offloads(E1000ECore *core)
{
    int cso_state = e1000e_rx_l4_cso_enabled(core);

    trace_e1000e_rx_set_cso(cso_state);

    if (core->has_vnet) {
        qemu_set_offload(qemu_get_queue(core->owner_nic)->peer,
                         cso_state, 0, 0, 0, 0);
    }
}

static void
e1000e_set_rxcsum(E1000ECore *core, int index, uint32_t val)
{
    core->mac[RXCSUM] = val;
    e1000e_update_rx_offloads(core);
}

static void
e1000e_set_gcr(E1000ECore *core, int index, uint32_t val)
{
    uint32_t ro_bits = core->mac[GCR] & E1000_GCR_RO_BITS;
    core->mac[GCR] = (val & ~E1000_GCR_RO_BITS) | ro_bits;
}

static uint32_t e1000e_get_systiml(E1000ECore *core, int index)
{
    e1000x_timestamp(core->mac, core->timadj, SYSTIML, SYSTIMH);
    return core->mac[SYSTIML];
}

static uint32_t e1000e_get_rxsatrh(E1000ECore *core, int index)
{
    core->mac[TSYNCRXCTL] &= ~E1000_TSYNCRXCTL_VALID;
    return core->mac[RXSATRH];
}

static uint32_t e1000e_get_txstmph(E1000ECore *core, int index)
{
    core->mac[TSYNCTXCTL] &= ~E1000_TSYNCTXCTL_VALID;
    return core->mac[TXSTMPH];
}

static void e1000e_set_timinca(E1000ECore *core, int index, uint32_t val)
{
    e1000x_set_timinca(core->mac, &core->timadj, val);
}

static void e1000e_set_timadjh(E1000ECore *core, int index, uint32_t val)
{
    core->mac[TIMADJH] = val;
    core->timadj += core->mac[TIMADJL] | ((int64_t)core->mac[TIMADJH] << 32);
}

#define e1000e_getreg(x)    [x] = e1000e_mac_readreg
typedef uint32_t (*readops)(E1000ECore *, int);
static const readops e1000e_macreg_readops[] = {
    e1000e_getreg(PBA),
    e1000e_getreg(WUFC),
    e1000e_getreg(MANC),
    e1000e_getreg(TOTL),
    e1000e_getreg(RDT0),
    e1000e_getreg(RDBAH0),
    e1000e_getreg(TDBAL1),
    e1000e_getreg(RDLEN0),
    e1000e_getreg(RDH1),
    e1000e_getreg(LATECOL),
    e1000e_getreg(SEQEC),
    e1000e_getreg(XONTXC),
    e1000e_getreg(AIT),
    e1000e_getreg(TDFH),
    e1000e_getreg(TDFT),
    e1000e_getreg(TDFHS),
    e1000e_getreg(TDFTS),
    e1000e_getreg(TDFPC),
    e1000e_getreg(WUS),
    e1000e_getreg(PBS),
    e1000e_getreg(RDFH),
    e1000e_getreg(RDFT),
    e1000e_getreg(RDFHS),
    e1000e_getreg(RDFTS),
    e1000e_getreg(RDFPC),
    e1000e_getreg(GORCL),
    e1000e_getreg(MGTPRC),
    e1000e_getreg(EERD),
    e1000e_getreg(EIAC),
    e1000e_getreg(PSRCTL),
    e1000e_getreg(MANC2H),
    e1000e_getreg(RXCSUM),
    e1000e_getreg(GSCL_3),
    e1000e_getreg(GSCN_2),
    e1000e_getreg(RSRPD),
    e1000e_getreg(RDBAL1),
    e1000e_getreg(FCAH),
    e1000e_getreg(FCRTH),
    e1000e_getreg(FLOP),
    e1000e_getreg(FLASHT),
    e1000e_getreg(RXSTMPH),
    e1000e_getreg(TXSTMPL),
    e1000e_getreg(TIMADJL),
    e1000e_getreg(TXDCTL),
    e1000e_getreg(RDH0),
    e1000e_getreg(TDT1),
    e1000e_getreg(TNCRS),
    e1000e_getreg(RJC),
    e1000e_getreg(IAM),
    e1000e_getreg(GSCL_2),
    e1000e_getreg(RDBAH1),
    e1000e_getreg(FLSWDATA),
    e1000e_getreg(TIPG),
    e1000e_getreg(FLMNGCTL),
    e1000e_getreg(FLMNGCNT),
    e1000e_getreg(TSYNCTXCTL),
    e1000e_getreg(EXTCNF_SIZE),
    e1000e_getreg(EXTCNF_CTRL),
    e1000e_getreg(EEMNGDATA),
    e1000e_getreg(CTRL_EXT),
    e1000e_getreg(SYSTIMH),
    e1000e_getreg(EEMNGCTL),
    e1000e_getreg(FLMNGDATA),
    e1000e_getreg(TSYNCRXCTL),
    e1000e_getreg(TDH),
    e1000e_getreg(LEDCTL),
    e1000e_getreg(TCTL),
    e1000e_getreg(TDBAL),
    e1000e_getreg(TDLEN),
    e1000e_getreg(TDH1),
    e1000e_getreg(RADV),
    e1000e_getreg(ECOL),
    e1000e_getreg(DC),
    e1000e_getreg(RLEC),
    e1000e_getreg(XOFFTXC),
    e1000e_getreg(RFC),
    e1000e_getreg(RNBC),
    e1000e_getreg(MGTPTC),
    e1000e_getreg(TIMINCA),
    e1000e_getreg(RXCFGL),
    e1000e_getreg(MFUTP01),
    e1000e_getreg(FACTPS),
    e1000e_getreg(GSCL_1),
    e1000e_getreg(GSCN_0),
    e1000e_getreg(GCR2),
    e1000e_getreg(RDT1),
    e1000e_getreg(PBACLR),
    e1000e_getreg(FCTTV),
    e1000e_getreg(EEWR),
    e1000e_getreg(FLSWCTL),
    e1000e_getreg(RXDCTL1),
    e1000e_getreg(RXSATRL),
    e1000e_getreg(RXUDP),
    e1000e_getreg(TORL),
    e1000e_getreg(TDLEN1),
    e1000e_getreg(MCC),
    e1000e_getreg(WUC),
    e1000e_getreg(EECD),
    e1000e_getreg(MFUTP23),
    e1000e_getreg(RAID),
    e1000e_getreg(FCRTV),
    e1000e_getreg(TXDCTL1),
    e1000e_getreg(RCTL),
    e1000e_getreg(TDT),
    e1000e_getreg(MDIC),
    e1000e_getreg(FCRUC),
    e1000e_getreg(VET),
    e1000e_getreg(RDBAL0),
    e1000e_getreg(TDBAH1),
    e1000e_getreg(RDTR),
    e1000e_getreg(SCC),
    e1000e_getreg(COLC),
    e1000e_getreg(CEXTERR),
    e1000e_getreg(XOFFRXC),
    e1000e_getreg(IPAV),
    e1000e_getreg(GOTCL),
    e1000e_getreg(MGTPDC),
    e1000e_getreg(GCR),
    e1000e_getreg(IVAR),
    e1000e_getreg(POEMB),
    e1000e_getreg(MFVAL),
    e1000e_getreg(FUNCTAG),
    e1000e_getreg(GSCL_4),
    e1000e_getreg(GSCN_3),
    e1000e_getreg(MRQC),
    e1000e_getreg(RDLEN1),
    e1000e_getreg(FCT),
    e1000e_getreg(FLA),
    e1000e_getreg(FLOL),
    e1000e_getreg(RXDCTL),
    e1000e_getreg(RXSTMPL),
    e1000e_getreg(TIMADJH),
    e1000e_getreg(FCRTL),
    e1000e_getreg(TDBAH),
    e1000e_getreg(TADV),
    e1000e_getreg(XONRXC),
    e1000e_getreg(TSCTFC),
    e1000e_getreg(RFCTL),
    e1000e_getreg(GSCN_1),
    e1000e_getreg(FCAL),
    e1000e_getreg(FLSWCNT),

    [TOTH]    = e1000e_mac_read_clr8,
    [GOTCH]   = e1000e_mac_read_clr8,
    [PRC64]   = e1000e_mac_read_clr4,
    [PRC255]  = e1000e_mac_read_clr4,
    [PRC1023] = e1000e_mac_read_clr4,
    [PTC64]   = e1000e_mac_read_clr4,
    [PTC255]  = e1000e_mac_read_clr4,
    [PTC1023] = e1000e_mac_read_clr4,
    [GPRC]    = e1000e_mac_read_clr4,
    [TPT]     = e1000e_mac_read_clr4,
    [RUC]     = e1000e_mac_read_clr4,
    [BPRC]    = e1000e_mac_read_clr4,
    [MPTC]    = e1000e_mac_read_clr4,
    [IAC]     = e1000e_mac_read_clr4,
    [ICR]     = e1000e_mac_icr_read,
    [STATUS]  = e1000e_get_status,
    [TARC0]   = e1000e_get_tarc,
    [ICS]     = e1000e_mac_ics_read,
    [TORH]    = e1000e_mac_read_clr8,
    [GORCH]   = e1000e_mac_read_clr8,
    [PRC127]  = e1000e_mac_read_clr4,
    [PRC511]  = e1000e_mac_read_clr4,
    [PRC1522] = e1000e_mac_read_clr4,
    [PTC127]  = e1000e_mac_read_clr4,
    [PTC511]  = e1000e_mac_read_clr4,
    [PTC1522] = e1000e_mac_read_clr4,
    [GPTC]    = e1000e_mac_read_clr4,
    [TPR]     = e1000e_mac_read_clr4,
    [ROC]     = e1000e_mac_read_clr4,
    [MPRC]    = e1000e_mac_read_clr4,
    [BPTC]    = e1000e_mac_read_clr4,
    [TSCTC]   = e1000e_mac_read_clr4,
    [ITR]     = e1000e_mac_itr_read,
    [CTRL]    = e1000e_get_ctrl,
    [TARC1]   = e1000e_get_tarc,
    [SWSM]    = e1000e_mac_swsm_read,
    [IMS]     = e1000e_mac_ims_read,
    [SYSTIML] = e1000e_get_systiml,
    [RXSATRH] = e1000e_get_rxsatrh,
    [TXSTMPH] = e1000e_get_txstmph,

    [CRCERRS ... MPC]      = e1000e_mac_readreg,
    [IP6AT ... IP6AT + 3]  = e1000e_mac_readreg,
    [IP4AT ... IP4AT + 6]  = e1000e_mac_readreg,
    [RA ... RA + 31]       = e1000e_mac_readreg,
    [WUPM ... WUPM + 31]   = e1000e_mac_readreg,
    [MTA ... MTA + E1000_MC_TBL_SIZE - 1] = e1000e_mac_readreg,
    [VFTA ... VFTA + E1000_VLAN_FILTER_TBL_SIZE - 1]  = e1000e_mac_readreg,
    [FFMT ... FFMT + 254]  = e1000e_mac_readreg,
    [FFVT ... FFVT + 254]  = e1000e_mac_readreg,
    [MDEF ... MDEF + 7]    = e1000e_mac_readreg,
    [FFLT ... FFLT + 10]   = e1000e_mac_readreg,
    [FTFT ... FTFT + 254]  = e1000e_mac_readreg,
    [PBM ... PBM + 10239]  = e1000e_mac_readreg,
    [RETA ... RETA + 31]   = e1000e_mac_readreg,
    [RSSRK ... RSSRK + 31] = e1000e_mac_readreg,
    [MAVTV0 ... MAVTV3]    = e1000e_mac_readreg,
    [EITR...EITR + E1000E_MSIX_VEC_NUM - 1] = e1000e_mac_eitr_read
};
enum { E1000E_NREADOPS = ARRAY_SIZE(e1000e_macreg_readops) };

#define e1000e_putreg(x)    [x] = e1000e_mac_writereg
typedef void (*writeops)(E1000ECore *, int, uint32_t);
static const writeops e1000e_macreg_writeops[] = {
    e1000e_putreg(PBA),
    e1000e_putreg(SWSM),
    e1000e_putreg(WUFC),
    e1000e_putreg(RDBAH1),
    e1000e_putreg(TDBAH),
    e1000e_putreg(TXDCTL),
    e1000e_putreg(RDBAH0),
    e1000e_putreg(LEDCTL),
    e1000e_putreg(FCAL),
    e1000e_putreg(FCRUC),
    e1000e_putreg(WUC),
    e1000e_putreg(WUS),
    e1000e_putreg(IPAV),
    e1000e_putreg(TDBAH1),
    e1000e_putreg(IAM),
    e1000e_putreg(EIAC),
    e1000e_putreg(IVAR),
    e1000e_putreg(TARC0),
    e1000e_putreg(TARC1),
    e1000e_putreg(FLSWDATA),
    e1000e_putreg(POEMB),
    e1000e_putreg(MFUTP01),
    e1000e_putreg(MFUTP23),
    e1000e_putreg(MANC),
    e1000e_putreg(MANC2H),
    e1000e_putreg(MFVAL),
    e1000e_putreg(EXTCNF_CTRL),
    e1000e_putreg(FACTPS),
    e1000e_putreg(FUNCTAG),
    e1000e_putreg(GSCL_1),
    e1000e_putreg(GSCL_2),
    e1000e_putreg(GSCL_3),
    e1000e_putreg(GSCL_4),
    e1000e_putreg(GSCN_0),
    e1000e_putreg(GSCN_1),
    e1000e_putreg(GSCN_2),
    e1000e_putreg(GSCN_3),
    e1000e_putreg(GCR2),
    e1000e_putreg(MRQC),
    e1000e_putreg(FLOP),
    e1000e_putreg(FLOL),
    e1000e_putreg(FLSWCTL),
    e1000e_putreg(FLSWCNT),
    e1000e_putreg(FLA),
    e1000e_putreg(RXDCTL1),
    e1000e_putreg(TXDCTL1),
    e1000e_putreg(TIPG),
    e1000e_putreg(RXSTMPH),
    e1000e_putreg(RXSTMPL),
    e1000e_putreg(RXSATRL),
    e1000e_putreg(RXSATRH),
    e1000e_putreg(TXSTMPL),
    e1000e_putreg(TXSTMPH),
    e1000e_putreg(SYSTIML),
    e1000e_putreg(SYSTIMH),
    e1000e_putreg(TIMADJL),
    e1000e_putreg(RXUDP),
    e1000e_putreg(RXCFGL),
    e1000e_putreg(TSYNCRXCTL),
    e1000e_putreg(TSYNCTXCTL),
    e1000e_putreg(EXTCNF_SIZE),
    e1000e_putreg(EEMNGCTL),
    e1000e_putreg(RA),

    [TDH1]     = e1000e_set_16bit,
    [TDT1]     = e1000e_set_tdt,
    [TCTL]     = e1000e_set_tctl,
    [TDT]      = e1000e_set_tdt,
    [MDIC]     = e1000e_set_mdic,
    [ICS]      = e1000e_set_ics,
    [TDH]      = e1000e_set_16bit,
    [RDH0]     = e1000e_set_16bit,
    [RDT0]     = e1000e_set_rdt,
    [IMC]      = e1000e_set_imc,
    [IMS]      = e1000e_set_ims,
    [ICR]      = e1000e_set_icr,
    [EECD]     = e1000e_set_eecd,
    [RCTL]     = e1000e_set_rx_control,
    [CTRL]     = e1000e_set_ctrl,
    [RDTR]     = e1000e_set_rdtr,
    [RADV]     = e1000e_set_16bit,
    [TADV]     = e1000e_set_16bit,
    [ITR]      = e1000e_set_itr,
    [EERD]     = e1000e_set_eerd,
    [AIT]      = e1000e_set_16bit,
    [TDFH]     = e1000e_set_13bit,
    [TDFT]     = e1000e_set_13bit,
    [TDFHS]    = e1000e_set_13bit,
    [TDFTS]    = e1000e_set_13bit,
    [TDFPC]    = e1000e_set_13bit,
    [RDFH]     = e1000e_set_13bit,
    [RDFHS]    = e1000e_set_13bit,
    [RDFT]     = e1000e_set_13bit,
    [RDFTS]    = e1000e_set_13bit,
    [RDFPC]    = e1000e_set_13bit,
    [PBS]      = e1000e_set_6bit,
    [GCR]      = e1000e_set_gcr,
    [PSRCTL]   = e1000e_set_psrctl,
    [RXCSUM]   = e1000e_set_rxcsum,
    [RAID]     = e1000e_set_16bit,
    [RSRPD]    = e1000e_set_12bit,
    [TIDV]     = e1000e_set_tidv,
    [TDLEN1]   = e1000e_set_dlen,
    [TDLEN]    = e1000e_set_dlen,
    [RDLEN0]   = e1000e_set_dlen,
    [RDLEN1]   = e1000e_set_dlen,
    [TDBAL]    = e1000e_set_dbal,
    [TDBAL1]   = e1000e_set_dbal,
    [RDBAL0]   = e1000e_set_dbal,
    [RDBAL1]   = e1000e_set_dbal,
    [RDH1]     = e1000e_set_16bit,
    [RDT1]     = e1000e_set_rdt,
    [STATUS]   = e1000e_set_status,
    [PBACLR]   = e1000e_set_pbaclr,
    [CTRL_EXT] = e1000e_set_ctrlext,
    [FCAH]     = e1000e_set_16bit,
    [FCT]      = e1000e_set_16bit,
    [FCTTV]    = e1000e_set_16bit,
    [FCRTV]    = e1000e_set_16bit,
    [FCRTH]    = e1000e_set_fcrth,
    [FCRTL]    = e1000e_set_fcrtl,
    [VET]      = e1000e_set_vet,
    [RXDCTL]   = e1000e_set_rxdctl,
    [FLASHT]   = e1000e_set_16bit,
    [EEWR]     = e1000e_set_eewr,
    [CTRL_DUP] = e1000e_set_ctrl,
    [RFCTL]    = e1000e_set_rfctl,
    [RA + 1]   = e1000e_mac_setmacaddr,
    [TIMINCA]  = e1000e_set_timinca,
    [TIMADJH]  = e1000e_set_timadjh,

    [IP6AT ... IP6AT + 3]    = e1000e_mac_writereg,
    [IP4AT ... IP4AT + 6]    = e1000e_mac_writereg,
    [RA + 2 ... RA + 31]     = e1000e_mac_writereg,
    [WUPM ... WUPM + 31]     = e1000e_mac_writereg,
    [MTA ... MTA + E1000_MC_TBL_SIZE - 1] = e1000e_mac_writereg,
    [VFTA ... VFTA + E1000_VLAN_FILTER_TBL_SIZE - 1]    = e1000e_mac_writereg,
    [FFMT ... FFMT + 254]    = e1000e_set_4bit,
    [FFVT ... FFVT + 254]    = e1000e_mac_writereg,
    [PBM ... PBM + 10239]    = e1000e_mac_writereg,
    [MDEF ... MDEF + 7]      = e1000e_mac_writereg,
    [FFLT ... FFLT + 10]     = e1000e_set_11bit,
    [FTFT ... FTFT + 254]    = e1000e_mac_writereg,
    [RETA ... RETA + 31]     = e1000e_mac_writereg,
    [RSSRK ... RSSRK + 31]   = e1000e_mac_writereg,
    [MAVTV0 ... MAVTV3]      = e1000e_mac_writereg,
    [EITR...EITR + E1000E_MSIX_VEC_NUM - 1] = e1000e_set_eitr
};
enum { E1000E_NWRITEOPS = ARRAY_SIZE(e1000e_macreg_writeops) };

enum { MAC_ACCESS_PARTIAL = 1 };

/*
 * The array below combines alias offsets of the index values for the
 * MAC registers that have aliases, with the indication of not fully
 * implemented registers (lowest bit). This combination is possible
 * because all of the offsets are even.
 */
static const uint16_t mac_reg_access[E1000E_MAC_SIZE] = {
    /* Alias index offsets */
    [FCRTL_A] = 0x07fe, [FCRTH_A] = 0x0802,
    [RDH0_A]  = 0x09bc, [RDT0_A]  = 0x09bc, [RDTR_A] = 0x09c6,
    [RDFH_A]  = 0xe904, [RDFT_A]  = 0xe904,
    [TDH_A]   = 0x0cf8, [TDT_A]   = 0x0cf8, [TIDV_A] = 0x0cf8,
    [TDFH_A]  = 0xed00, [TDFT_A]  = 0xed00,
    [RA_A ... RA_A + 31]      = 0x14f0,
    [VFTA_A ... VFTA_A + E1000_VLAN_FILTER_TBL_SIZE - 1] = 0x1400,
    [RDBAL0_A ... RDLEN0_A] = 0x09bc,
    [TDBAL_A ... TDLEN_A]   = 0x0cf8,
    /* Access options */
    [RDFH]  = MAC_ACCESS_PARTIAL,    [RDFT]  = MAC_ACCESS_PARTIAL,
    [RDFHS] = MAC_ACCESS_PARTIAL,    [RDFTS] = MAC_ACCESS_PARTIAL,
    [RDFPC] = MAC_ACCESS_PARTIAL,
    [TDFH]  = MAC_ACCESS_PARTIAL,    [TDFT]  = MAC_ACCESS_PARTIAL,
    [TDFHS] = MAC_ACCESS_PARTIAL,    [TDFTS] = MAC_ACCESS_PARTIAL,
    [TDFPC] = MAC_ACCESS_PARTIAL,    [EECD]  = MAC_ACCESS_PARTIAL,
    [PBM]   = MAC_ACCESS_PARTIAL,    [FLA]   = MAC_ACCESS_PARTIAL,
    [FCAL]  = MAC_ACCESS_PARTIAL,    [FCAH]  = MAC_ACCESS_PARTIAL,
    [FCT]   = MAC_ACCESS_PARTIAL,    [FCTTV] = MAC_ACCESS_PARTIAL,
    [FCRTV] = MAC_ACCESS_PARTIAL,    [FCRTL] = MAC_ACCESS_PARTIAL,
    [FCRTH] = MAC_ACCESS_PARTIAL,    [TXDCTL] = MAC_ACCESS_PARTIAL,
    [TXDCTL1] = MAC_ACCESS_PARTIAL,
    [MAVTV0 ... MAVTV3] = MAC_ACCESS_PARTIAL
};

void
e1000e_core_write(E1000ECore *core, hwaddr addr, uint64_t val, unsigned size)
{
    uint16_t index = e1000e_get_reg_index_with_offset(mac_reg_access, addr);

    if (index < E1000E_NWRITEOPS && e1000e_macreg_writeops[index]) {
        if (mac_reg_access[index] & MAC_ACCESS_PARTIAL) {
            trace_e1000e_wrn_regs_write_trivial(index << 2);
        }
        trace_e1000e_core_write(index << 2, size, val);
        e1000e_macreg_writeops[index](core, index, val);
    } else if (index < E1000E_NREADOPS && e1000e_macreg_readops[index]) {
        trace_e1000e_wrn_regs_write_ro(index << 2, size, val);
    } else {
        trace_e1000e_wrn_regs_write_unknown(index << 2, size, val);
    }
}

uint64_t
e1000e_core_read(E1000ECore *core, hwaddr addr, unsigned size)
{
    uint64_t val;
    uint16_t index = e1000e_get_reg_index_with_offset(mac_reg_access, addr);

    if (index < E1000E_NREADOPS && e1000e_macreg_readops[index]) {
        if (mac_reg_access[index] & MAC_ACCESS_PARTIAL) {
            trace_e1000e_wrn_regs_read_trivial(index << 2);
        }
        val = e1000e_macreg_readops[index](core, index);
        trace_e1000e_core_read(index << 2, size, val);
        return val;
    } else {
        trace_e1000e_wrn_regs_read_unknown(index << 2, size);
    }
    return 0;
}

static inline void
e1000e_autoneg_pause(E1000ECore *core)
{
    timer_del(core->autoneg_timer);
}

static void
e1000e_autoneg_resume(E1000ECore *core)
{
    if (e1000e_have_autoneg(core) &&
        !(core->phy[0][MII_BMSR] & MII_BMSR_AN_COMP)) {
        qemu_get_queue(core->owner_nic)->link_down = false;
        timer_mod(core->autoneg_timer,
                  qemu_clock_get_ms(QEMU_CLOCK_VIRTUAL) + 500);
    }
}

static void
e1000e_vm_state_change(void *opaque, bool running, RunState state)
{
    E1000ECore *core = opaque;

    if (running) {
        trace_e1000e_vm_state_running();
        e1000e_intrmgr_resume(core);
        e1000e_autoneg_resume(core);
    } else {
        trace_e1000e_vm_state_stopped();
        e1000e_autoneg_pause(core);
        e1000e_intrmgr_pause(core);
    }
}

void
e1000e_core_pci_realize(E1000ECore     *core,
                        const uint16_t *eeprom_templ,
                        uint32_t        eeprom_size,
                        const uint8_t  *macaddr)
{
    int i;

    core->autoneg_timer = timer_new_ms(QEMU_CLOCK_VIRTUAL,
                                       e1000e_autoneg_timer, core);
    e1000e_intrmgr_pci_realize(core);

    core->vmstate =
        qemu_add_vm_change_state_handler(e1000e_vm_state_change, core);

    for (i = 0; i < E1000E_NUM_QUEUES; i++) {
        net_tx_pkt_init(&core->tx[i].tx_pkt, E1000E_MAX_TX_FRAGS);
    }

    net_rx_pkt_init(&core->rx_pkt);

    e1000x_core_prepare_eeprom(core->eeprom,
                               eeprom_templ,
                               eeprom_size,
                               PCI_DEVICE_GET_CLASS(core->owner)->device_id,
                               macaddr);
    e1000e_update_rx_offloads(core);
}

void
e1000e_core_pci_uninit(E1000ECore *core)
{
    int i;

    timer_free(core->autoneg_timer);

    e1000e_intrmgr_pci_unint(core);

    qemu_del_vm_change_state_handler(core->vmstate);

    for (i = 0; i < E1000E_NUM_QUEUES; i++) {
        net_tx_pkt_uninit(core->tx[i].tx_pkt);
    }

    net_rx_pkt_uninit(core->rx_pkt);
}

static const uint16_t
e1000e_phy_reg_init[E1000E_PHY_PAGES][E1000E_PHY_PAGE_SIZE] = {
    [0] = {
        [MII_BMCR] = MII_BMCR_SPEED1000 |
                     MII_BMCR_FD        |
                     MII_BMCR_AUTOEN,

        [MII_BMSR] = MII_BMSR_EXTCAP    |
                     MII_BMSR_LINK_ST   |
                     MII_BMSR_AUTONEG   |
                     MII_BMSR_MFPS      |
                     MII_BMSR_EXTSTAT   |
                     MII_BMSR_10T_HD    |
                     MII_BMSR_10T_FD    |
                     MII_BMSR_100TX_HD  |
                     MII_BMSR_100TX_FD,

        [MII_PHYID1]            = 0x141,
        [MII_PHYID2]            = E1000_PHY_ID2_82574x,
        [MII_ANAR]              = MII_ANAR_CSMACD | MII_ANAR_10 |
                                  MII_ANAR_10FD | MII_ANAR_TX |
                                  MII_ANAR_TXFD | MII_ANAR_PAUSE |
                                  MII_ANAR_PAUSE_ASYM,
        [MII_ANLPAR]            = MII_ANLPAR_10 | MII_ANLPAR_10FD |
                                  MII_ANLPAR_TX | MII_ANLPAR_TXFD |
                                  MII_ANLPAR_T4 | MII_ANLPAR_PAUSE,
        [MII_ANER]              = MII_ANER_NP | MII_ANER_NWAY,
        [MII_ANNP]              = 1 | MII_ANNP_MP,
        [MII_CTRL1000]          = MII_CTRL1000_HALF | MII_CTRL1000_FULL |
                                  MII_CTRL1000_PORT | MII_CTRL1000_MASTER,
        [MII_STAT1000]          = MII_STAT1000_HALF | MII_STAT1000_FULL |
                                  MII_STAT1000_ROK | MII_STAT1000_LOK,
        [MII_EXTSTAT]           = MII_EXTSTAT_1000T_HD | MII_EXTSTAT_1000T_FD,

        [PHY_COPPER_CTRL1]      = BIT(5) | BIT(6) | BIT(8) | BIT(9) |
                                  BIT(12) | BIT(13),
        [PHY_COPPER_STAT1]      = BIT(3) | BIT(10) | BIT(11) | BIT(13) | BIT(15)
    },
    [2] = {
        [PHY_MAC_CTRL1]         = BIT(3) | BIT(7),
        [PHY_MAC_CTRL2]         = BIT(1) | BIT(2) | BIT(6) | BIT(12)
    },
    [3] = {
        [PHY_LED_TIMER_CTRL]    = BIT(0) | BIT(2) | BIT(14)
    }
};

static const uint32_t e1000e_mac_reg_init[] = {
    [PBA]           =     0x00140014,
    [LEDCTL]        =  BIT(1) | BIT(8) | BIT(9) | BIT(15) | BIT(17) | BIT(18),
    [EXTCNF_CTRL]   = BIT(3),
    [EEMNGCTL]      = BIT(31),
    [FLASHT]        = 0x2,
    [FLSWCTL]       = BIT(30) | BIT(31),
    [FLOL]          = BIT(0),
    [RXDCTL]        = BIT(16),
    [RXDCTL1]       = BIT(16),
    [TIPG]          = 0x8 | (0x8 << 10) | (0x6 << 20),
    [RXCFGL]        = 0x88F7,
    [RXUDP]         = 0x319,
    [CTRL]          = E1000_CTRL_FD | E1000_CTRL_SWDPIN2 | E1000_CTRL_SWDPIN0 |
                      E1000_CTRL_SPD_1000 | E1000_CTRL_SLU |
                      E1000_CTRL_ADVD3WUC,
    [STATUS]        =  E1000_STATUS_ASDV_1000 | E1000_STATUS_LU,
    [PSRCTL]        = (2 << E1000_PSRCTL_BSIZE0_SHIFT) |
                      (4 << E1000_PSRCTL_BSIZE1_SHIFT) |
                      (4 << E1000_PSRCTL_BSIZE2_SHIFT),
    [TARC0]         = 0x3 | E1000_TARC_ENABLE,
    [TARC1]         = 0x3 | E1000_TARC_ENABLE,
    [EECD]          = E1000_EECD_AUTO_RD | E1000_EECD_PRES,
    [EERD]          = E1000_EERW_DONE,
    [EEWR]          = E1000_EERW_DONE,
    [GCR]           = E1000_L0S_ADJUST |
                      E1000_L1_ENTRY_LATENCY_MSB |
                      E1000_L1_ENTRY_LATENCY_LSB,
    [TDFH]          = 0x600,
    [TDFT]          = 0x600,
    [TDFHS]         = 0x600,
    [TDFTS]         = 0x600,
    [POEMB]         = 0x30D,
    [PBS]           = 0x028,
    [MANC]          = E1000_MANC_DIS_IP_CHK_ARP,
    [FACTPS]        = E1000_FACTPS_LAN0_ON | 0x20000000,
    [SWSM]          = 1,
    [RXCSUM]        = E1000_RXCSUM_IPOFLD | E1000_RXCSUM_TUOFLD,
    [ITR]           = E1000E_MIN_XITR,
    [EITR...EITR + E1000E_MSIX_VEC_NUM - 1] = E1000E_MIN_XITR,
};

static void e1000e_reset(E1000ECore *core, bool sw)
{
    int i;

    timer_del(core->autoneg_timer);

    e1000e_intrmgr_reset(core);

    memset(core->phy, 0, sizeof core->phy);
    memcpy(core->phy, e1000e_phy_reg_init, sizeof e1000e_phy_reg_init);

    for (i = 0; i < E1000E_MAC_SIZE; i++) {
        if (sw && (i == PBA || i == PBS || i == FLA)) {
            continue;
        }

        core->mac[i] = i < ARRAY_SIZE(e1000e_mac_reg_init) ?
                       e1000e_mac_reg_init[i] : 0;
    }

    core->rxbuf_min_shift = 1 + E1000_RING_DESC_LEN_SHIFT;

    if (qemu_get_queue(core->owner_nic)->link_down) {
        e1000e_link_down(core);
    }

    e1000x_reset_mac_addr(core->owner_nic, core->mac, core->permanent_mac);

    for (i = 0; i < ARRAY_SIZE(core->tx); i++) {
        memset(&core->tx[i].props, 0, sizeof(core->tx[i].props));
        core->tx[i].skip_cp = false;
    }
}

void
e1000e_core_reset(E1000ECore *core)
{
    e1000e_reset(core, false);
}

void e1000e_core_pre_save(E1000ECore *core)
{
    int i;
    NetClientState *nc = qemu_get_queue(core->owner_nic);

    /*
     * If link is down and auto-negotiation is supported and ongoing,
     * complete auto-negotiation immediately. This allows us to look
     * at MII_BMSR_AN_COMP to infer link status on load.
     */
    if (nc->link_down && e1000e_have_autoneg(core)) {
        core->phy[0][MII_BMSR] |= MII_BMSR_AN_COMP;
        e1000e_update_flowctl_status(core);
    }

    for (i = 0; i < ARRAY_SIZE(core->tx); i++) {
        if (net_tx_pkt_has_fragments(core->tx[i].tx_pkt)) {
            core->tx[i].skip_cp = true;
        }
    }
}

int
e1000e_core_post_load(E1000ECore *core)
{
    NetClientState *nc = qemu_get_queue(core->owner_nic);

    /*
     * nc.link_down can't be migrated, so infer link_down according
     * to link status bit in core.mac[STATUS].
     */
    nc->link_down = (core->mac[STATUS] & E1000_STATUS_LU) == 0;

    return 0;
}<|MERGE_RESOLUTION|>--- conflicted
+++ resolved
@@ -1651,11 +1651,7 @@
 e1000e_receive_internal(E1000ECore *core, const struct iovec *iov, int iovcnt,
                         bool has_vnet)
 {
-<<<<<<< HEAD
-    uint32_t n = 0;
-=======
     uint32_t causes = 0;
->>>>>>> 78385bc7
     uint8_t buf[ETH_ZLEN];
     struct iovec min_iov;
     size_t size, orig_size;
@@ -1705,11 +1701,7 @@
     net_rx_pkt_set_packet_type(core->rx_pkt,
         get_eth_packet_type(PKT_GET_ETH_HDR(buf)));
 
-<<<<<<< HEAD
-    if (!e1000e_receive_filter(core, buf, size)) {
-=======
     if (!e1000e_receive_filter(core, buf)) {
->>>>>>> 78385bc7
         trace_e1000e_rx_flt_dropped();
         return orig_size;
     }
