# See docs/devel/tracing.rst for syntax documentation.

# allwinner-cpucfg.c
allwinner_cpucfg_cpu_reset(uint8_t cpu_id, uint32_t reset_addr) "id %u, reset_addr 0x%" PRIx32
allwinner_cpucfg_read(uint64_t offset, uint64_t data, unsigned size) "offset 0x%" PRIx64 " data 0x%" PRIx64 " size %" PRIu32
allwinner_cpucfg_write(uint64_t offset, uint64_t data, unsigned size) "offset 0x%" PRIx64 " data 0x%" PRIx64 " size %" PRIu32

# allwinner-h3-dramc.c
allwinner_h3_dramc_rowmirror_disable(void) "Disable row mirror"
allwinner_h3_dramc_rowmirror_enable(uint64_t addr) "Enable row mirror: addr 0x%" PRIx64
allwinner_h3_dramcom_read(uint64_t offset, uint64_t data, unsigned size) "Read: offset 0x%" PRIx64 " data 0x%" PRIx64 " size %" PRIu32
allwinner_h3_dramcom_write(uint64_t offset, uint64_t data, unsigned size) "Write: offset 0x%" PRIx64 " data 0x%" PRIx64 " size %" PRIu32
allwinner_h3_dramctl_read(uint64_t offset, uint64_t data, unsigned size) "Read: offset 0x%" PRIx64 " data 0x%" PRIx64 " size %" PRIu32
allwinner_h3_dramctl_write(uint64_t offset, uint64_t data, unsigned size) "Write: offset 0x%" PRIx64 " data 0x%" PRIx64 " size %" PRIu32
allwinner_h3_dramphy_read(uint64_t offset, uint64_t data, unsigned size) "Read: offset 0x%" PRIx64 " data 0x%" PRIx64 " size %" PRIu32
allwinner_h3_dramphy_write(uint64_t offset, uint64_t data, unsigned size) "write: offset 0x%" PRIx64 " data 0x%" PRIx64 " size %" PRIu32

# allwinner-r40-dramc.c
allwinner_r40_dramc_detect_cells_disable(void) "Disable detect cells"
allwinner_r40_dramc_detect_cells_enable(void) "Enable detect cells"
allwinner_r40_dramc_map_rows(uint8_t row_bits, uint8_t bank_bits, uint8_t col_bits) "DRAM layout: row_bits %d, bank_bits %d, col_bits %d"
allwinner_r40_dramc_offset_to_cell(uint64_t offset, int row, int bank, int col) "offset 0x%" PRIx64 " row %d bank %d col %d"
allwinner_r40_dramc_detect_cell_write(uint64_t offset, uint64_t data) "offset 0x%" PRIx64 " data 0x%" PRIx64 ""
allwinner_r40_dramc_detect_cell_read(uint64_t offset, uint64_t data) "offset 0x%" PRIx64 " data 0x%" PRIx64 ""
allwinner_r40_dramcom_read(uint64_t offset, uint64_t data, unsigned size) "Read: offset 0x%" PRIx64 " data 0x%" PRIx64 " size %" PRIu32
allwinner_r40_dramcom_write(uint64_t offset, uint64_t data, unsigned size) "Write: offset 0x%" PRIx64 " data 0x%" PRIx64 " size %" PRIu32
allwinner_r40_dramctl_read(uint64_t offset, uint64_t data, unsigned size) "Read: offset 0x%" PRIx64 " data 0x%" PRIx64 " size %" PRIu32
allwinner_r40_dramctl_write(uint64_t offset, uint64_t data, unsigned size) "Write: offset 0x%" PRIx64 " data 0x%" PRIx64 " size %" PRIu32
allwinner_r40_dramphy_read(uint64_t offset, uint64_t data, unsigned size) "Read: offset 0x%" PRIx64 " data 0x%" PRIx64 " size %" PRIu32
allwinner_r40_dramphy_write(uint64_t offset, uint64_t data, unsigned size) "write: offset 0x%" PRIx64 " data 0x%" PRIx64 " size %" PRIu32

# allwinner-sid.c
allwinner_sid_read(uint64_t offset, uint64_t data, unsigned size) "offset 0x%" PRIx64 " data 0x%" PRIx64 " size %" PRIu32
allwinner_sid_write(uint64_t offset, uint64_t data, unsigned size) "offset 0x%" PRIx64 " data 0x%" PRIx64 " size %" PRIu32

# allwinner-sramc.c
allwinner_sramc_read(uint64_t offset, uint64_t data) "offset 0x%" PRIx64 " data 0x%" PRIx64
allwinner_sramc_write(uint64_t offset, uint64_t data) "offset 0x%" PRIx64 " data 0x%" PRIx64

# avr_power.c
avr_power_read(uint8_t value) "power_reduc read value:%u"
avr_power_write(uint8_t value) "power_reduc write value:%u"

# axp2xx
axp2xx_rx(uint8_t reg, uint8_t data) "Read reg 0x%" PRIx8 " : 0x%" PRIx8
axp2xx_select(uint8_t reg) "Accessing reg 0x%" PRIx8
axp2xx_tx(uint8_t reg, uint8_t data) "Write reg 0x%" PRIx8 " : 0x%" PRIx8

# eccmemctl.c
ecc_mem_writel_mer(uint32_t val) "Write memory enable 0x%08x"
ecc_mem_writel_mdr(uint32_t val) "Write memory delay 0x%08x"
ecc_mem_writel_mfsr(uint32_t val) "Write memory fault status 0x%08x"
ecc_mem_writel_vcr(uint32_t val) "Write slot configuration 0x%08x"
ecc_mem_writel_dr(uint32_t val) "Write diagnostic 0x%08x"
ecc_mem_writel_ecr0(uint32_t val) "Write event count 1 0x%08x"
ecc_mem_writel_ecr1(uint32_t val) "Write event count 2 0x%08x"
ecc_mem_readl_mer(uint32_t ret) "Read memory enable 0x%08x"
ecc_mem_readl_mdr(uint32_t ret) "Read memory delay 0x%08x"
ecc_mem_readl_mfsr(uint32_t ret) "Read memory fault status 0x%08x"
ecc_mem_readl_vcr(uint32_t ret) "Read slot configuration 0x%08x"
ecc_mem_readl_mfar0(uint32_t ret) "Read memory fault address 0 0x%08x"
ecc_mem_readl_mfar1(uint32_t ret) "Read memory fault address 1 0x%08x"
ecc_mem_readl_dr(uint32_t ret) "Read diagnostic 0x%08x"
ecc_mem_readl_ecr0(uint32_t ret) "Read event count 1 0x%08x"
ecc_mem_readl_ecr1(uint32_t ret) "Read event count 2 0x%08x"
ecc_diag_mem_writeb(uint64_t addr, uint32_t val) "Write diagnostic %"PRId64" = 0x%02x"
ecc_diag_mem_readb(uint64_t addr, uint32_t ret) "Read diagnostic %"PRId64"= 0x%02x"

# empty_slot.c
empty_slot_write(uint64_t addr, unsigned width, uint64_t value, unsigned size, const char *name) "wr addr:0x%04"PRIx64" data:0x%0*"PRIx64" size %u [%s]"

# slavio_misc.c
slavio_misc_update_irq_raise(void) "Raise IRQ"
slavio_misc_update_irq_lower(void) "Lower IRQ"
slavio_set_power_fail(int power_failing, uint8_t config) "Power fail: %d, config: %d"
slavio_cfg_mem_writeb(uint32_t val) "Write config 0x%02x"
slavio_cfg_mem_readb(uint32_t ret) "Read config 0x%02x"
slavio_diag_mem_writeb(uint32_t val) "Write diag 0x%02x"
slavio_diag_mem_readb(uint32_t ret) "Read diag 0x%02x"
slavio_mdm_mem_writeb(uint32_t val) "Write modem control 0x%02x"
slavio_mdm_mem_readb(uint32_t ret) "Read modem control 0x%02x"
slavio_aux1_mem_writeb(uint32_t val) "Write aux1 0x%02x"
slavio_aux1_mem_readb(uint32_t ret) "Read aux1 0x%02x"
slavio_aux2_mem_writeb(uint32_t val) "Write aux2 0x%02x"
slavio_aux2_mem_readb(uint32_t ret) "Read aux2 0x%02x"
apc_mem_writeb(uint32_t val) "Write power management 0x%02x"
apc_mem_readb(uint32_t ret) "Read power management 0x%02x"
slavio_sysctrl_mem_writel(uint32_t val) "Write system control 0x%08x"
slavio_sysctrl_mem_readl(uint32_t ret) "Read system control 0x%08x"
slavio_led_mem_writew(uint32_t val) "Write diagnostic LED 0x%04x"
slavio_led_mem_readw(uint32_t ret) "Read diagnostic LED 0x%04x"

# aspeed_scu.c
aspeed_scu_write(uint64_t offset, unsigned size, uint32_t data) "To 0x%" PRIx64 " of size %u: 0x%" PRIx32
aspeed_scu_read(uint64_t offset, unsigned size, uint32_t data) "To 0x%" PRIx64 " of size %u: 0x%" PRIx32
aspeed_ast2700_scu_write(uint64_t offset, unsigned size, uint32_t data) "To 0x%" PRIx64 " of size %u: 0x%" PRIx32
aspeed_ast2700_scu_read(uint64_t offset, unsigned size, uint32_t data) "To 0x%" PRIx64 " of size %u: 0x%" PRIx32
aspeed_ast2700_scuio_write(uint64_t offset, unsigned size, uint32_t data) "To 0x%" PRIx64 " of size %u: 0x%" PRIx32
aspeed_ast2700_scuio_read(uint64_t offset, unsigned size, uint32_t data) "To 0x%" PRIx64 " of size %u: 0x%" PRIx32

# mps2-scc.c
mps2_scc_read(uint64_t offset, uint64_t data, unsigned size) "MPS2 SCC read: offset 0x%" PRIx64 " data 0x%" PRIx64 " size %u"
mps2_scc_write(uint64_t offset, uint64_t data, unsigned size) "MPS2 SCC write: offset 0x%" PRIx64 " data 0x%" PRIx64 " size %u"
mps2_scc_reset(void) "MPS2 SCC: reset"
mps2_scc_cfg_write(unsigned function, unsigned device, uint32_t value) "MPS2 SCC config write: function %d device %d data 0x%" PRIx32
mps2_scc_cfg_read(unsigned function, unsigned device, uint32_t value) "MPS2 SCC config read: function %d device %d data 0x%" PRIx32

# mps2-fpgaio.c
mps2_fpgaio_read(uint64_t offset, uint64_t data, unsigned size) "MPS2 FPGAIO read: offset 0x%" PRIx64 " data 0x%" PRIx64 " size %u"
mps2_fpgaio_write(uint64_t offset, uint64_t data, unsigned size) "MPS2 FPGAIO write: offset 0x%" PRIx64 " data 0x%" PRIx64 " size %u"
mps2_fpgaio_reset(void) "MPS2 FPGAIO: reset"

# msf2-sysreg.c
msf2_sysreg_write(uint64_t offset, uint32_t val, uint32_t prev) "msf2-sysreg write: addr 0x%08" PRIx64 " data 0x%" PRIx32 " prev 0x%" PRIx32
msf2_sysreg_read(uint64_t offset, uint32_t val) "msf2-sysreg read: addr 0x%08" PRIx64 " data 0x%08" PRIx32
msf2_sysreg_write_pll_status(void) "Invalid write to read only PLL status register"

# imx7_gpr.c
imx7_gpr_read(uint64_t offset) "addr 0x%08" PRIx64
imx7_gpr_write(uint64_t offset, uint64_t value) "addr 0x%08" PRIx64 "value 0x%08" PRIx64

# imx7_snvs.c
imx7_snvs_read(uint64_t offset, uint64_t value, unsigned size) "i.MX SNVS read: offset 0x%08" PRIx64 " value 0x%08" PRIx64 " size %u"
imx7_snvs_write(uint64_t offset, uint64_t value, unsigned size) "i.MX SNVS write: offset 0x%08" PRIx64 " value 0x%08" PRIx64 " size %u"

# mos6522.c
mos6522_set_counter(int index, unsigned int val) "T%d.counter=%d"
mos6522_get_next_irq_time(uint16_t latch, int64_t d, int64_t delta) "latch=%d counter=0x%"PRIx64 " delta_next=0x%"PRIx64
mos6522_set_sr_int(void) "set sr_int"
mos6522_write(uint64_t addr, const char *name, uint64_t val) "reg=0x%"PRIx64 " [%s] val=0x%"PRIx64
mos6522_read(uint64_t addr, const char *name, unsigned val) "reg=0x%"PRIx64 " [%s] val=0x%x"

# npcm7xx_clk.c
npcm7xx_clk_read(uint64_t offset, uint32_t value) " offset: 0x%04" PRIx64 " value: 0x%08" PRIx32
npcm7xx_clk_write(uint64_t offset, uint32_t value) "offset: 0x%04" PRIx64 " value: 0x%08" PRIx32

# npcm7xx_gcr.c
npcm7xx_gcr_read(uint64_t offset, uint32_t value) " offset: 0x%04" PRIx64 " value: 0x%08" PRIx32
npcm7xx_gcr_write(uint64_t offset, uint32_t value) "offset: 0x%04" PRIx64 " value: 0x%08" PRIx32

# npcm7xx_mft.c
npcm7xx_mft_read(const char *name, uint64_t offset, uint16_t value) "%s: offset: 0x%04" PRIx64 " value: 0x%04" PRIx16
npcm7xx_mft_write(const char *name, uint64_t offset, uint16_t value) "%s: offset: 0x%04" PRIx64 " value: 0x%04" PRIx16
npcm7xx_mft_rpm(const char *clock, uint32_t clock_hz, int state, int32_t cnt, uint32_t rpm, uint32_t duty) " fan clk: %s clock_hz: %" PRIu32 ", state: %d, cnt: %" PRIi32 ", rpm: %" PRIu32 ", duty: %" PRIu32
npcm7xx_mft_capture(const char *name, int irq_level) "%s: level: %d"
npcm7xx_mft_update_clock(const char *name, uint16_t sel, uint64_t clock_period, uint64_t prescaled_clock_period) "%s: sel: 0x%02" PRIx16 ", period: %" PRIu64 ", prescaled: %" PRIu64
npcm7xx_mft_set_duty(const char *name, int n, int value) "%s[%d]: %d"

# npcm7xx_rng.c
npcm7xx_rng_read(uint64_t offset, uint64_t value, unsigned size) "offset: 0x%04" PRIx64 " value: 0x%02" PRIx64 " size: %u"
npcm7xx_rng_write(uint64_t offset, uint64_t value, unsigned size) "offset: 0x%04" PRIx64 " value: 0x%02" PRIx64 " size: %u"

# npcm7xx_pwm.c
npcm7xx_pwm_read(const char *id, uint64_t offset, uint32_t value) "%s offset: 0x%04" PRIx64 " value: 0x%08" PRIx32
npcm7xx_pwm_write(const char *id, uint64_t offset, uint32_t value) "%s offset: 0x%04" PRIx64 " value: 0x%08" PRIx32
npcm7xx_pwm_update_freq(const char *id, uint8_t index, uint32_t old_value, uint32_t new_value) "%s pwm[%u] Update Freq: old_freq: %u, new_freq: %u"
npcm7xx_pwm_update_duty(const char *id, uint8_t index, uint32_t old_value, uint32_t new_value) "%s pwm[%u] Update Duty: old_duty: %u, new_duty: %u"

# stm32f4xx_syscfg.c
stm32f4xx_syscfg_set_irq(int gpio, int line, int level) "Interrupt: GPIO: %d, Line: %d; Level: %d"
stm32f4xx_pulse_exti(int irq) "Pulse EXTI: %d"
stm32f4xx_syscfg_read(uint64_t addr) "reg read: addr: 0x%" PRIx64 " "
stm32f4xx_syscfg_write(uint64_t addr, uint64_t data) "reg write: addr: 0x%" PRIx64 " val: 0x%" PRIx64 ""

# stm32f4xx_exti.c
stm32f4xx_exti_set_irq(int irq, int level) "Set EXTI: %d to %d"
stm32f4xx_exti_read(uint64_t addr) "reg read: addr: 0x%" PRIx64 " "
stm32f4xx_exti_write(uint64_t addr, uint64_t data) "reg write: addr: 0x%" PRIx64 " val: 0x%" PRIx64 ""

# stm32l4x5_syscfg.c
stm32l4x5_syscfg_set_irq(int gpio, int line, int level) "irq from GPIO: %d, line: %d, level: %d"
stm32l4x5_syscfg_forward_exti(int irq) "irq %d forwarded to EXTI"
stm32l4x5_syscfg_read(uint64_t addr) "reg read: addr: 0x%" PRIx64 " "
stm32l4x5_syscfg_write(uint64_t addr, uint64_t data) "reg write: addr: 0x%" PRIx64 " val: 0x%" PRIx64 ""

# stm32l4x5_exti.c
stm32l4x5_exti_set_irq(int irq, int level) "Set EXTI: %d to %d"
stm32l4x5_exti_read(uint64_t addr, uint64_t data) "reg read: addr: 0x%" PRIx64 " val: 0x%" PRIx64 ""
stm32l4x5_exti_write(uint64_t addr, uint64_t data) "reg write: addr: 0x%" PRIx64 " val: 0x%" PRIx64 ""

# stm32l4x5_rcc.c
stm32l4x5_rcc_read(uint64_t addr, uint32_t data) "RCC: Read <0x%" PRIx64 "> -> 0x%" PRIx32
stm32l4x5_rcc_write(uint64_t addr, uint32_t data) "RCC: Write <0x%" PRIx64 "> <- 0x%" PRIx32
stm32l4x5_rcc_mux_enable(uint32_t mux_id) "RCC: Mux %d enabled"
stm32l4x5_rcc_mux_disable(uint32_t mux_id) "RCC: Mux %d disabled"
stm32l4x5_rcc_mux_set_factor(uint32_t mux_id, uint32_t old_multiplier, uint32_t new_multiplier, uint32_t old_divider, uint32_t new_divider) "RCC: Mux %d factor changed: multiplier (%u -> %u), divider (%u -> %u)"
stm32l4x5_rcc_mux_set_src(uint32_t mux_id, uint32_t old_src, uint32_t new_src) "RCC: Mux %d source changed: from %u to %u"
stm32l4x5_rcc_mux_update(uint32_t mux_id, uint32_t src, uint64_t src_freq, uint32_t multiplier, uint32_t divider) "RCC: Mux %d src %d update: src_freq %" PRIu64 " multiplier %" PRIu32 " divider %" PRIu32
stm32l4x5_rcc_pll_set_vco_multiplier(uint32_t pll_id, uint32_t old_multiplier, uint32_t new_multiplier) "RCC: PLL %u: vco_multiplier changed (%u -> %u)"
stm32l4x5_rcc_pll_channel_enable(uint32_t pll_id, uint32_t channel_id) "RCC: PLL %u, channel %u enabled"
stm32l4x5_rcc_pll_channel_disable(uint32_t pll_id, uint32_t channel_id) "RCC: PLL %u, channel %u disabled"
stm32l4x5_rcc_pll_set_channel_divider(uint32_t pll_id, uint32_t channel_id, uint32_t old_divider, uint32_t new_divider) "RCC: PLL %u, channel %u: divider changed (%u -> %u)"
stm32l4x5_rcc_pll_update(uint32_t pll_id, uint32_t channel_id, uint64_t vco_freq, uint64_t old_freq, uint64_t new_freq) "RCC: PLL %d channel %d update: vco_freq %" PRIu64 " old_freq %" PRIu64 " new_freq %" PRIu64

# tz-mpc.c
tz_mpc_reg_read(uint32_t offset, uint64_t data, unsigned size) "TZ MPC regs read: offset 0x%x data 0x%" PRIx64 " size %u"
tz_mpc_reg_write(uint32_t offset, uint64_t data, unsigned size) "TZ MPC regs write: offset 0x%x data 0x%" PRIx64 " size %u"
tz_mpc_mem_blocked_read(uint64_t addr, unsigned size, bool secure) "TZ MPC blocked read: offset 0x%" PRIx64 " size %u secure %d"
tz_mpc_mem_blocked_write(uint64_t addr, uint64_t data, unsigned size, bool secure) "TZ MPC blocked write: offset 0x%" PRIx64 " data 0x%" PRIx64 " size %u secure %d"
tz_mpc_translate(uint64_t addr, int flags, const char *idx, const char *res) "TZ MPC translate: addr 0x%" PRIx64 " flags 0x%x iommu_idx %s: %s"
tz_mpc_iommu_notify(uint64_t addr) "TZ MPC iommu: notifying UNMAP/MAP for 0x%" PRIx64

# tz-msc.c
tz_msc_reset(void) "TZ MSC: reset"
tz_msc_cfg_nonsec(int level) "TZ MSC: cfg_nonsec = %d"
tz_msc_cfg_sec_resp(int level) "TZ MSC: cfg_sec_resp = %d"
tz_msc_irq_clear(int level) "TZ MSC: int_clear = %d"
tz_msc_update_irq(int level) "TZ MSC: setting irq line to %d"
tz_msc_access_blocked(uint64_t offset) "TZ MSC: offset 0x%" PRIx64 " access blocked"

# tz-ppc.c
tz_ppc_reset(void) "TZ PPC: reset"
tz_ppc_cfg_nonsec(int n, int level) "TZ PPC: cfg_nonsec[%d] = %d"
tz_ppc_cfg_ap(int n, int level) "TZ PPC: cfg_ap[%d] = %d"
tz_ppc_cfg_sec_resp(int level) "TZ PPC: cfg_sec_resp = %d"
tz_ppc_irq_enable(int level) "TZ PPC: int_enable = %d"
tz_ppc_irq_clear(int level) "TZ PPC: int_clear = %d"
tz_ppc_update_irq(int level) "TZ PPC: setting irq line to %d"
tz_ppc_read_blocked(int n, uint64_t offset, bool secure, bool user) "TZ PPC: port %d offset 0x%" PRIx64 " read (secure %d user %d) blocked"
tz_ppc_write_blocked(int n, uint64_t offset, bool secure, bool user) "TZ PPC: port %d offset 0x%" PRIx64 " write (secure %d user %d) blocked"

# iotkit-secctl.c
iotkit_secctl_s_read(uint32_t offset, uint64_t data, unsigned size) "IoTKit SecCtl S regs read: offset 0x%x data 0x%" PRIx64 " size %u"
iotkit_secctl_s_write(uint32_t offset, uint64_t data, unsigned size) "IoTKit SecCtl S regs write: offset 0x%x data 0x%" PRIx64 " size %u"
iotkit_secctl_ns_read(uint32_t offset, uint64_t data, unsigned size) "IoTKit SecCtl NS regs read: offset 0x%x data 0x%" PRIx64 " size %u"
iotkit_secctl_ns_write(uint32_t offset, uint64_t data, unsigned size) "IoTKit SecCtl NS regs write: offset 0x%x data 0x%" PRIx64 " size %u"

# imx6_ccm.c
imx6_analog_get_periph_clk(uint32_t freq) "freq = %u Hz"
imx6_analog_get_pll2_clk(uint32_t freq) "freq = %u Hz"
imx6_analog_get_pll2_pfd0_clk(uint32_t freq) "freq = %u Hz"
imx6_analog_get_pll2_pfd2_clk(uint32_t freq) "freq = %u Hz"
imx6_analog_read(const char *reg, uint32_t value) "reg[%s] => 0x%" PRIx32
imx6_analog_write(const char *reg, uint32_t value) "reg[%s] <= 0x%" PRIx32
imx6_ccm_get_ahb_clk(uint32_t freq) "freq = %u Hz"
imx6_ccm_get_ipg_clk(uint32_t freq) "freq = %u Hz"
imx6_ccm_get_per_clk(uint32_t freq) "freq = %u Hz"
imx6_ccm_get_clock_frequency(unsigned clock, uint32_t freq) "(Clock = %d) = %u"
imx6_ccm_read(const char *reg, uint32_t value) "reg[%s] => 0x%" PRIx32
imx6_ccm_reset(void) ""
imx6_ccm_write(const char *reg, uint32_t value) "reg[%s] <= 0x%" PRIx32

# imx6ul_ccm.c
ccm_entry(void) ""
ccm_freq(uint32_t freq) "freq = %d"
ccm_clock_freq(uint32_t clock, uint32_t freq) "(Clock = %d) = %d"
ccm_read_reg(const char *reg_name, uint32_t value) "reg[%s] <= 0x%" PRIx32
ccm_write_reg(const char *reg_name, uint32_t value) "reg[%s] => 0x%" PRIx32

# imx7_src.c
imx7_src_read(const char *reg_name, uint32_t value) "reg[%s] => 0x%" PRIx32
imx7_src_write(const char *reg_name, uint32_t value) "reg[%s] <= 0x%" PRIx32

# iotkit-sysinfo.c
iotkit_sysinfo_read(uint64_t offset, uint64_t data, unsigned size) "IoTKit SysInfo read: offset 0x%" PRIx64 " data 0x%" PRIx64 " size %u"
iotkit_sysinfo_write(uint64_t offset, uint64_t data, unsigned size) "IoTKit SysInfo write: offset 0x%" PRIx64 " data 0x%" PRIx64 " size %u"

# iotkit-sysctl.c
iotkit_sysctl_read(uint64_t offset, uint64_t data, unsigned size) "IoTKit SysCtl read: offset 0x%" PRIx64 " data 0x%" PRIx64 " size %u"
iotkit_sysctl_write(uint64_t offset, uint64_t data, unsigned size) "IoTKit SysCtl write: offset 0x%" PRIx64 " data 0x%" PRIx64 " size %u"
iotkit_sysctl_reset(void) "IoTKit SysCtl: reset"

# armsse-cpu-pwrctrl.c
armsse_cpu_pwrctrl_read(uint64_t offset, uint64_t data, unsigned size) "SSE-300 CPU_PWRCTRL read: offset 0x%" PRIx64 " data 0x%" PRIx64 " size %u"
armsse_cpu_pwrctrl_write(uint64_t offset, uint64_t data, unsigned size) "SSE-300 CPU_PWRCTRL write: offset 0x%" PRIx64 " data 0x%" PRIx64 " size %u"

# armsse-cpuid.c
armsse_cpuid_read(uint64_t offset, uint64_t data, unsigned size) "SSE-200 CPU_IDENTITY read: offset 0x%" PRIx64 " data 0x%" PRIx64 " size %u"
armsse_cpuid_write(uint64_t offset, uint64_t data, unsigned size) "SSE-200 CPU_IDENTITY write: offset 0x%" PRIx64 " data 0x%" PRIx64 " size %u"

# armsse-mhu.c
armsse_mhu_read(uint64_t offset, uint64_t data, unsigned size) "SSE-200 MHU read: offset 0x%" PRIx64 " data 0x%" PRIx64 " size %u"
armsse_mhu_write(uint64_t offset, uint64_t data, unsigned size) "SSE-200 MHU write: offset 0x%" PRIx64 " data 0x%" PRIx64 " size %u"

# aspeed_xdma.c
aspeed_xdma_write(uint64_t offset, uint64_t data) "XDMA write: offset 0x%" PRIx64 " data 0x%" PRIx64

# aspeed_i3c.c
aspeed_i3c_read(uint64_t offset, uint64_t data) "I3C read: offset 0x%" PRIx64 " data 0x%" PRIx64
aspeed_i3c_write(uint64_t offset, uint64_t data) "I3C write: offset 0x%" PRIx64 " data 0x%" PRIx64
aspeed_i3c_device_read(uint32_t deviceid, uint64_t offset, uint64_t data) "I3C Dev[%u] read: offset 0x%" PRIx64 " data 0x%" PRIx64
aspeed_i3c_device_write(uint32_t deviceid, uint64_t offset, uint64_t data) "I3C Dev[%u] write: offset 0x%" PRIx64 " data 0x%" PRIx64

# aspeed_sdmc.c
aspeed_sdmc_write(uint64_t reg, uint64_t data) "reg @0x%" PRIx64 " data: 0x%" PRIx64
aspeed_sdmc_read(uint64_t reg, uint64_t data) "reg @0x%" PRIx64 " data: 0x%" PRIx64

# aspeed_peci.c
aspeed_peci_read(uint64_t offset, uint64_t data) "offset 0x%" PRIx64 " data 0x%" PRIx64
aspeed_peci_write(uint64_t offset, uint64_t data) "offset 0x%" PRIx64 " data 0x%" PRIx64
aspeed_peci_raise_interrupt(uint32_t ctrl, uint32_t status) "ctrl 0x%" PRIx32 " status 0x%" PRIx32

# bcm2835_property.c
bcm2835_mbox_property(uint32_t tag, uint32_t bufsize, size_t resplen) "mbox property tag:0x%08x in_sz:%u out_sz:%zu"

# bcm2835_mbox.c
bcm2835_mbox_write(unsigned int size, uint64_t addr, uint64_t value) "mbox write sz:%u addr:0x%"PRIx64" data:0x%"PRIx64
bcm2835_mbox_read(unsigned int size, uint64_t addr, uint64_t value) "mbox read sz:%u addr:0x%"PRIx64" data:0x%"PRIx64
bcm2835_mbox_irq(unsigned level) "mbox irq:ARM level:%u"

# mac_via.c
via1_rtc_update_data_out(int count, int value) "count=%d value=0x%02x"
via1_rtc_update_data_in(int count, int value) "count=%d value=0x%02x"
via1_rtc_internal_status(int cmd, int alt, int value) "cmd=0x%02x alt=0x%02x value=0x%02x"
via1_rtc_internal_cmd(int cmd) "cmd=0x%02x"
via1_rtc_cmd_invalid(int value) "value=0x%02x"
via1_rtc_internal_time(uint32_t time) "time=0x%08x"
via1_rtc_internal_set_cmd(int cmd) "cmd=0x%02x"
via1_rtc_internal_ignore_cmd(int cmd) "cmd=0x%02x"
via1_rtc_internal_set_alt(int alt, int sector, int offset) "alt=0x%02x sector=%u offset=%u"
via1_rtc_cmd_seconds_read(int reg, int value) "reg=%d value=0x%02x"
via1_rtc_cmd_seconds_write(int reg, int value) "reg=%d value=0x%02x"
via1_rtc_cmd_test_write(int value) "value=0x%02x"
via1_rtc_cmd_wprotect_write(int value) "value=0x%02x"
via1_rtc_cmd_pram_read(int addr, int value) "addr=%u value=0x%02x"
via1_rtc_cmd_pram_write(int addr, int value) "addr=%u value=0x%02x"
via1_rtc_cmd_pram_sect_read(int sector, int offset, int addr, int value) "sector=%u offset=%u addr=0x%x value=0x%02x"
via1_rtc_cmd_pram_sect_write(int sector, int offset, int addr, int value) "sector=%u offset=%u addr=0x%x value=0x%02x"
via1_adb_send(const char *state, uint8_t data, const char *vadbint) "state %s data=0x%02x vADBInt=%s"
via1_adb_receive(const char *state, uint8_t data, const char *vadbint, int status, int index, int size) "state %s data=0x%02x vADBInt=%s status=0x%x index=%d size=%d"
via1_adb_poll(uint8_t data, const char *vadbint, int status, int index, int size) "data=0x%02x vADBInt=%s status=0x%x index=%d size=%d"
via1_adb_netbsd_enum_hack(void) "using NetBSD enum hack"
via1_auxmode(int mode) "setting auxmode to %d"
via1_timer_hack_state(int state) "setting timer_hack_state to %d"

# grlib_ahb_apb_pnp.c
grlib_ahb_pnp_read(uint64_t addr, unsigned size, uint32_t value) "AHB PnP read addr:0x%03"PRIx64" size:%u data:0x%08x"
grlib_apb_pnp_read(uint64_t addr, unsigned size, uint32_t value) "APB PnP read addr:0x%03"PRIx64" size:%u data:0x%08x"

# led.c
led_set_intensity(const char *color, const char *desc, uint8_t intensity_percent) "LED desc:'%s' color:%s intensity: %u%%"
led_change_intensity(const char *color, const char *desc, uint8_t old_intensity_percent, uint8_t new_intensity_percent) "LED desc:'%s' color:%s intensity %u%% -> %u%%"

# bcm2835_cprman.c
bcm2835_cprman_read(uint64_t offset, uint64_t value) "offset:0x%" PRIx64 " value:0x%" PRIx64
bcm2835_cprman_write(uint64_t offset, uint64_t value) "offset:0x%" PRIx64 " value:0x%" PRIx64
bcm2835_cprman_write_invalid_magic(uint64_t offset, uint64_t value) "offset:0x%" PRIx64 " value:0x%" PRIx64

# virt_ctrl.c
virt_ctrl_read(void *dev, unsigned int addr, unsigned int size, uint64_t value) "ctrl: %p reg: 0x%02x size: %d value: 0x%"PRIx64
virt_ctrl_write(void *dev, unsigned int addr, unsigned int size, uint64_t value) "ctrl: %p reg: 0x%02x size: %d value: 0x%"PRIx64
virt_ctrl_reset(void *dev) "ctrl: %p"
virt_ctrl_realize(void *dev) "ctrl: %p"
virt_ctrl_instance_init(void *dev) "ctrl: %p"

# lasi.c
lasi_chip_mem_valid(uint64_t addr, uint32_t val) "access to addr 0x%"PRIx64" is %d"
lasi_chip_read(uint64_t addr, uint32_t val) "addr 0x%"PRIx64" val 0x%08x"
lasi_chip_write(uint64_t addr, uint32_t val) "addr 0x%"PRIx64" val 0x%08x"

# djmemc.c
djmemc_read(int reg, uint64_t value, unsigned int size) "reg=0x%x value=0x%"PRIx64" size=%u"
djmemc_write(int reg, uint64_t value, unsigned int size) "reg=0x%x value=0x%"PRIx64" size=%u"

# iosb.c
iosb_read(int reg, uint64_t value, unsigned int size) "reg=0x%x value=0x%"PRIx64" size=%u"
iosb_write(int reg, uint64_t value, unsigned int size) "reg=0x%x value=0x%"PRIx64" size=%u"

<<<<<<< HEAD
# pulp_rv_dm.c
pulp_rv_dm_mem_read_out(unsigned int addr, uint64_t val, uint64_t pc) "addr=0x%02x, val=0x%" PRIx64 ", pc=0x%" PRIx64
pulp_rv_dm_mem_write(unsigned int addr, uint64_t val, uint64_t pc) "addr=0x%02x, val=0x%" PRIx64 ", pc=0x%" PRIx64
=======
# aspeed_sli.c
aspeed_sli_write(uint64_t offset, unsigned int size, uint32_t data) "To 0x%" PRIx64 " of size %u: 0x%" PRIx32
aspeed_sli_read(uint64_t offset, unsigned int size, uint32_t data) "To 0x%" PRIx64 " of size %u: 0x%" PRIx32
aspeed_sliio_write(uint64_t offset, unsigned int size, uint32_t data) "To 0x%" PRIx64 " of size %u: 0x%" PRIx32
aspeed_sliio_read(uint64_t offset, unsigned int size, uint32_t data) "To 0x%" PRIx64 " of size %u: 0x%" PRIx32
>>>>>>> fd1952d8
<|MERGE_RESOLUTION|>--- conflicted
+++ resolved
@@ -356,14 +356,12 @@
 iosb_read(int reg, uint64_t value, unsigned int size) "reg=0x%x value=0x%"PRIx64" size=%u"
 iosb_write(int reg, uint64_t value, unsigned int size) "reg=0x%x value=0x%"PRIx64" size=%u"
 
-<<<<<<< HEAD
 # pulp_rv_dm.c
 pulp_rv_dm_mem_read_out(unsigned int addr, uint64_t val, uint64_t pc) "addr=0x%02x, val=0x%" PRIx64 ", pc=0x%" PRIx64
 pulp_rv_dm_mem_write(unsigned int addr, uint64_t val, uint64_t pc) "addr=0x%02x, val=0x%" PRIx64 ", pc=0x%" PRIx64
-=======
+
 # aspeed_sli.c
 aspeed_sli_write(uint64_t offset, unsigned int size, uint32_t data) "To 0x%" PRIx64 " of size %u: 0x%" PRIx32
 aspeed_sli_read(uint64_t offset, unsigned int size, uint32_t data) "To 0x%" PRIx64 " of size %u: 0x%" PRIx32
 aspeed_sliio_write(uint64_t offset, unsigned int size, uint32_t data) "To 0x%" PRIx64 " of size %u: 0x%" PRIx32
 aspeed_sliio_read(uint64_t offset, unsigned int size, uint32_t data) "To 0x%" PRIx64 " of size %u: 0x%" PRIx32
->>>>>>> fd1952d8
